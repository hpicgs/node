<<<<<<< HEAD
2013.05.13, Version 0.11.2 (Unstable)

* uv: Upgrade to 0.11.2

* V8: Upgrade to 3.19.0

* npm: Upgrade to 1.2.21

* build: Makefile should respect configure --prefix (Timothy J Fontaine)

* cluster: use round-robin load balancing (Ben Noordhuis)

* debugger, cluster: each worker has new debug port (Miroslav Bajtoš)

* debugger: `restart` with custom debug port (Miroslav Bajtoš)

* debugger: breakpoints in scripts not loaded yet (Miroslav Bajtoš)

* event: EventEmitter#setMaxListeners() returns this (Sam Roberts)

* events: add EventEmitter.defaultMaxListeners (Ben Noordhuis)

* install: Support $(PREFIX) install target directory prefix (Olof Johansson)

* os: Include netmask in os.networkInterfaces() (Ben Kelly)

* path: add path.isAbsolute(path) (Ryan Doenges)

* stream: Guarantee ordering of 'finish' event (isaacs)

* streams: introduce .cork/.uncork/._writev (Fedor Indutny)

* vm: add support for timeout argument (Andrew Paprocki)


2013.04.19, Version 0.11.1 (Unstable), 4babd2b46ebf9fbea2c9946af5cfae25a33b2b22

* V8: upgrade to 3.18.0

* uv: Upgrade to v0.11.1

* http: split into multiple separate modules (Timothy J Fontaine)

* http: escape unsafe characters in request path (Ben Noordhuis)

* url: Escape all unwise characters (isaacs)

* build: depend on v8 postmortem-metadata if enabled (Paddy Byers)

* etw: update prototypes to match dtrace provider (Timothy J Fontaine)

* buffer: change output of Buffer.prototype.toJSON() (David Braun)

* dtrace: actually use the _handle.fd value (Timothy J Fontaine)

* dtrace: pass more arguments to probes (Dave Pacheco)

* build: allow building with dtrace on osx (Dave Pacheco)

* zlib: allow passing options to convenience methods (Kyle Robinson Young)
=======
2013.05.14, Version 0.10.6 (Stable)

* module: Deprecate require.extensions (isaacs)

* stream: make Readable.wrap support objectMode, empty streams (Daniel Moore)

* child_process: fix handle delivery (Ben Noordhuis)

* crypto: Fix performance regression (isaacs)

* src: DRY string encoding/decoding (isaacs)
>>>>>>> f59ab10a


2013.04.23, Version 0.10.5 (Stable), deeaf8fab978e3cadb364e46fb32dafdebe5f095

* uv: Upgrade to 0.10.5 (isaacs)

* build: added support for Visual Studio 2012 (Miroslav Bajtoš)

* http: Don't try to destroy nonexistent sockets (isaacs)

* crypto: LazyTransform on properties, not methods (isaacs)

* assert: put info in err.message, not err.name (Ryan Doenges)

* dgram: fix no address bind() (Ben Noordhuis)

* handle_wrap: fix NULL pointer dereference (Ben Noordhuis)

* os: fix unlikely buffer overflow in os.type() (Ben Noordhuis)

* stream: Fix unshift() race conditions (isaacs)




2013.04.11, Version 0.10.4 (Stable), 9712aa9f76073c30850b20a188b1ed12ffb74d17

* uv: Upgrade to 0.10.4

* npm: Upgrade to 1.2.18

* v8: Avoid excessive memory growth in JSON.parse (Fedor Indutny)

* child_process, cluster: fix O(n*m) scan of cmd string (Ben Noordhuis)

* net: fix socket.bytesWritten Buffers support (Fedor Indutny)

* buffer: fix offset checks (Łukasz Walukiewicz)

* stream: call write cb before finish event (isaacs)

* http: Support write(data, 'hex') (isaacs)

* crypto: dh secret should be left-padded (Fedor Indutny)

* process: expose NODE_MODULE_VERSION in process.versions (Rod Vagg)

* crypto: fix constructor call in crypto streams (Andreas Madsen)

* net: account for encoding in .byteLength (Fedor Indutny)

* net: fix buffer iteration in bytesWritten (Fedor Indutny)

* crypto: zero is not an error if writing 0 bytes (Fedor Indutny)

* tls: Re-enable check of CN-ID in cert verification (Tobias Müllerleile)


2013.04.03, Version 0.10.3 (Stable), d4982f6f5e4a9a703127489a553b8d782997ea43

* npm: Upgrade to 1.2.17

* child_process: acknowledge sent handles (Fedor Indutny)

* etw: update prototypes to match dtrace provider (Timothy J Fontaine)

* dtrace: pass more arguments to probes (Dave Pacheco)

* build: allow building with dtrace on osx (Dave Pacheco)

* http: Remove legacy ECONNRESET workaround code (isaacs)

* http: Ensure socket cleanup on client response end (isaacs)

* tls: Destroy socket when encrypted side closes (isaacs)

* repl: isSyntaxError() catches "strict mode" errors (Nathan Rajlich)

* crypto: Pass options to ctor calls (isaacs)

* src: tie process.versions.uv to uv_version_string() (Ben Noordhuis)


2013.03.28, Version 0.11.0 (Unstable), bce38b3d74e64fcb7d04a2dd551151da6168cdc5

* V8: update to 3.17.13

* os: use %SystemRoot% or %windir% in os.tmpdir() (Suwon Chae)

* util: fix util.inspect() line width calculation (Marcin Kostrzewa)

* buffer: remove _charsWritten (Trevor Norris)

* fs: uv_[fl]stat now reports subsecond resolution (Timothy J Fontaine)

* fs: Throw if error raised and missing callback (bnoordhuis)

* tls: expose SSL_CTX_set_timeout via tls.createServer (Manav Rathi)

* tls: remove harmful unnecessary bounds checking (Marcel Laverdet)

* buffer: write ascii strings using WriteOneByte (Trevor Norris)

* dtrace: fix generation of v8 constants on freebsd (Fedor Indutny)

* dtrace: x64 ustack helper (Fedor Indutny)

* readline: handle wide characters properly (Nao Iizuka)

* repl: Use a domain to catch async errors safely (isaacs)

* repl: emit 'reset' event when context is reset (Sami Samhuri)

* util: custom `inspect()` method may return an Object (Nathan Rajlich)

* console: `console.dir()` bypasses inspect() methods (Nathan Rajlich)


2013.03.28, Version 0.10.2 (Stable), 1e0de9c426e07a260bbec2d2196c2d2db8eb8886

* npm: Upgrade to 1.2.15

* uv: Upgrade to 0.10.3

* tls: handle SSL_ERROR_ZERO_RETURN (Fedor Indutny)

* tls: handle errors before calling C++ methods (Fedor Indutny)

* tls: remove harmful unnecessary bounds checking (Marcel Laverdet)

* crypto: make getCiphers() return non-SSL ciphers (Ben Noordhuis)

* crypto: check randomBytes() size argument (Ben Noordhuis)

* timers: do not calculate Timeout._when property (Alexey Kupershtokh)

* timers: fix off-by-one ms error (Alexey Kupershtokh)

* timers: handle signed int32 overflow in enroll() (Fedor Indutny)

* stream: Fix stall in Transform under very specific conditions (Gil Pedersen)

* stream: Handle late 'readable' event listeners (isaacs)

* stream: Fix early end in Writables on zero-length writes (isaacs)

* domain: fix domain callback from MakeCallback (Trevor Norris)

* child_process: don't emit same handle twice (Ben Noordhuis)

* child_process: fix sending utf-8 to child process (Ben Noordhuis)


2013.03.21, Version 0.10.1 (Stable), c274d1643589bf104122674a8c3fd147527a667d

* npm: upgrade to 1.2.15

* crypto: Improve performance of non-stream APIs (Fedor Indutny)

* tls: always reset this.ssl.error after handling (Fedor Indutny)

* tls: Prevent mid-stream hangs (Fedor Indutny, isaacs)

* net: improve arbitrary tcp socket support (Ben Noordhuis)

* net: handle 'finish' event only after 'connect' (Fedor Indutny)

* http: Don't hot-path end() for large buffers (isaacs)

* fs: Missing cb errors are deprecated, not a throw (isaacs)

* fs: make write/appendFileSync correctly set file mode (Raymond Feng)

* stream: Return self from readable.wrap (isaacs)

* stream: Never call decoder.end() multiple times (Gil Pedersen)

* windows: enable watching signals with process.on('SIGXYZ') (Bert Belder)

* node: revert removal of MakeCallback (Trevor Norris)

* node: Unwrap without aborting in handle fd getter (isaacs)


2013.03.11, Version 0.10.0 (Stable), 163ca274230fce536afe76c64676c332693ad7c1

* npm: Upgrade to 1.2.14

* core: Append filename properly in dlopen on windows (isaacs)

* zlib: Manage flush flags appropriately (isaacs)

* domains: Handle errors thrown in nested error handlers (isaacs)

* buffer: Strip high bits when converting to ascii (Ben Noordhuis)

* win/msi: Enable modify and repair (Bert Belder)

* win/msi: Add feature selection for various node parts (Bert Belder)

* win/msi: use consistent registry key paths (Bert Belder)

* child_process: support sending dgram socket (Andreas Madsen)

* fs: Raise EISDIR on Windows when calling fs.read/write on a dir (isaacs)

* unix: fix strict aliasing warnings, macro-ify functions (Ben Noordhuis)

* unix: honor UV_THREADPOOL_SIZE environment var (Ben Noordhuis)

* win/tty: fix typo in color attributes enumeration (Bert Belder)

* win/tty: don't touch insert mode or quick edit mode (Bert Belder)


2013.03.06, Version 0.9.12 (Unstable), 0debf5a82934da805592b6496756cdf27c993abc

* stream: Allow strings in Readable.push/unshift (isaacs)

* stream: Remove bufferSize option (isaacs)

* stream: Increase highWaterMark on large reads (isaacs)

* stream: _write: takes an encoding argument (isaacs)

* stream: _transform: remove output() method, provide encoding (isaacs)

* stream: Don't require read(0) to emit 'readable' event (isaacs)

* node: Add --throw-deprecation (isaacs)

* http: fix multiple timeout events (Eugene Girshov)

* http: More useful setTimeout API on server (isaacs)

* net: use close callback, not process.nextTick (Ben Noordhuis)

* net: Provide better error when writing after FIN (isaacs)

* dns: Support NAPTR queries (Pavel Lang)

* dns: fix ReferenceError in resolve() error path (Xidorn Quan)

* child_process: handle ENOENT correctly on Windows (Scott Blomquist)

* cluster: Rename destroy() to kill(signal=SIGTERM) (isaacs)

* build: define nightly tag external to build system (Timothy J Fontaine)

* build: make msi build work when spaces are present in the path (Bert Belder)

* build: fix msi build issue with WiX 3.7/3.8 (Raymond Feng)

* repl: make compatible with domains (Dave Olszewski)

* events: Code cleanup and performance improvements (Trevor Norris)


2013.03.01, Version 0.9.11 (Unstable), 83392403b7a9b7782b37c17688938c75010f81ba

* V8: downgrade to 3.14.5

* openssl: update to 1.0.1e

* darwin: Make process.title work properly (Ben Noordhuis)

* fs: Support mode/flag options to read/append/writeFile (isaacs)

* stream: _read() no longer takes a callback (isaacs)

* stream: Add stream.unshift(chunk) (isaacs)

* stream: remove lowWaterMark feature (isaacs)

* net: omit superfluous 'connect' event (Ben Noordhuis)

* build, windows: disable SEH (Ben Noordhuis)

* core: remove errno global (Ben Noordhuis)

* core: Remove the nextTick for running the main file (isaacs)

* core: Mark exit() calls with status codes (isaacs)

* core: Fix debug signal handler race condition lock (isaacs)

* crypto: clear error stack (Ben Noordhuis)

* test: optionally set common.PORT via env variable (Timothy J Fontaine)

* path: Throw TypeError on non-string args to path.resolve/join (isaacs, Arianit Uka)

* crypto: fix uninitialized memory access in openssl (Ben Noordhuis)


2013.02.19, Version 0.9.10 (Unstable)

* V8: Upgrade to 3.15.11.15

* npm: Upgrade to 1.2.12

* fs: Change default WriteStream config, increase perf (isaacs)

* process: streamlining tick callback logic (Trevor Norris)

* stream_wrap, udp_wrap: add read-only fd property (Ben Noordhuis)

* buffer: accept negative indices in Buffer#slice() (Ben Noordhuis)

* tls: Cycle data when underlying socket drains (isaacs)

* stream: read(0) should not always trigger _read(n,cb) (isaacs)

* stream: Empty strings/buffers do not signal EOF any longer (isaacs)

* crypto: improve cipher/decipher error messages (Ben Noordhuis)

* net: Respect the 'readable' flag on sockets (isaacs)

* net: don't suppress ECONNRESET (Ben Noordhuis)

* typed arrays: copy Buffer in typed array constructor (Ben Noordhuis)

* typed arrays: make DataView throw on non-ArrayBuffer (Ben Noordhuis)

* windows: MSI installer enhancements (Scott Blomquist, Jim Schubert)


2013.02.07, Version 0.9.9 (Unstable), 4b9f0d190cd6b22853caeb0e07145a98ce1d1d7f

* tls: port CryptoStream to streams2 (Fedor Indutny)

* typed arrays: only share ArrayBuffer backing store (Ben Noordhuis)

* stream: make Writable#end() accept a callback function (Nathan Rajlich)

* buffer: optimize 'hex' handling (Ben Noordhuis)

* dns, cares: don't filter NOTIMP, REFUSED, SERVFAIL (Ben Noordhuis)

* readline: treat bare \r as a line ending (isaacs)

* readline: make \r\n emit one 'line' event (Ben Noordhuis)

* cluster: support datagram sockets (Bert Belder)

* stream: Correct Transform class backpressure (isaacs)

* addon: Pass module object to NODE_MODULE init function (isaacs, Rod Vagg)

* buffer: slow buffer copy compatibility fix (Trevor Norris)

* Add bytesWritten to tls.CryptoStream (Andy Burke)


2013.01.24, Version 0.9.8 (Unstable), 5f2f8400f665dc32c3e10e7d31d53d756ded9156

* npm: Upgrade to v1.2.3

* V8: Upgrade to 3.15.11.10

* streams: Support objects other than Buffers (Jake Verbaten)

* buffer: remove float write range checks (Trevor Norris)

* http: close connection on 304/204 responses with chunked encoding (Ben Noordhuis)

* build: fix build with dtrace support on FreeBSD (Fedor Indutny)

* console: Support formatting options in trace() (isaacs)

* domain: empty stack on all exceptions (Dave Olszewski)

* unix, windows: make uv_*_bind() error codes consistent (Andrius Bentkus)

* linux: add futimes() fallback (Ben Noordhuis)


2013.01.18, Version 0.9.7 (Unstable), 9e7bebeb8305edd55735a95955a98fdbe47572e5

* V8: Upgrade to 3.15.11.7

* npm: Upgrade to 1.2.2

* punycode: Upgrade to 1.2.0 (Mathias Bynens)

* repl: make built-in modules available by default (Felix Böhm)

* windows: add support for '_Total' perf counters (Scott Blomquist)

* cluster: make --prof work for workers (Ben Noordhuis)

* child_process: do not keep list of sent sockets (Fedor Indutny)

* tls: Follow RFC6125 more strictly (Fedor Indutny)

* buffer: floating point read/write improvements (Trevor Norris)

* TypedArrays: Improve dataview perf without endian param (Dean McNamee)

* module: assert require() called with a non-empty string (Felix Böhm, James Campos)

* stdio: Set readable/writable flags properly (isaacs)

* stream: Properly handle large reads from push-streams (isaacs)


2013.01.11, Version 0.9.6 (Unstable), 9313fdc71ca8335d5e3a391c103230ee6219b3e2

* V8: update to 3.15.11.5

* node: remove ev-emul.h (Ben Noordhuis)

* path: make basename and extname ignore trailing slashes (Bert Belder)

* typed arrays: fix sunos signed/unsigned char issue (Ben Noordhuis)

* child_process: Fix {stdio:'inherit'} regression (Ben Noordhuis)

* child_process: Fix pipe() from child stdio streams  (Maciej Małecki)

* child_process: make fork() execPath configurable (Bradley Meck)

* stream: Add readable.push(chunk) method (isaacs)

* dtrace: x64 ustack helper (Fedor Indutny)

* repl: fix floating point number parsing (Nirk Niggler)

* repl: allow overriding builtins (Ben Noordhuis)

* net: add localAddress and localPort to Socket (James Hight)

* fs: make pool size coincide with ReadStream bufferSize (Shigeki Ohtsu)

* typed arrays: implement load and store swizzling (Dean McNamee)

* windows: fix perfctr crash on XP and 2003 (Scott Blomquist)

* dgram: fix double implicit bind error (Ben Noordhuis)


2012.12.30, Version 0.9.5 (Unstable), 01994e8119c24f2284bac0779b32acb49c95bee7

* assert: improve support for new execution contexts (lukebayes)

* domain: use camelCase instead of snake_case (isaacs)

* domain: Do not use uncaughtException handler (isaacs)

* fs: make 'end' work with ReadStream without 'start' (Ben Noordhuis)

* https: optimize createConnection() (Ryunosuke SATO)

* buffer: speed up base64 encoding by 20% (Ben Noordhuis)

* doc: Colorize API stabilitity index headers in docs (Luke Arduini)

* net: socket.readyState corrections (bentaber)

* http: Performance enhancements for http under streams2 (isaacs)

* stream: fix to emit end event on http.ClientResponse (Shigeki Ohtsu)

* stream: fix event handler leak in readstream pipe and unpipe (Andreas Madsen)

* build: Support ./configure --tag switch (Maciej Małecki)

* repl: don't touch `require.cache` (Nathan Rajlich)

* node: Emit 'exit' event when exiting for an uncaught exception (isaacs)


2012.12.21, Version 0.9.4 (Unstable), d86d83c75f6343b5368bb7bd328b4466a035e1d4

* streams: Update all streaming interfaces to use new classes (isaacs)

* node: remove idle gc (Ben Noordhuis)

* http: protect against response splitting attacks (Bert Belder)

* fs: Raise error when null bytes detected in paths (isaacs)

* fs: fix 'object is not a function' callback errors (Ben Noordhuis)

* fs: add autoClose=true option to fs.createReadStream (Farid Neshat)

* process: add getgroups(), setgroups(), initgroups() (Ben Noordhuis)

* openssl: optimized asm code on x86 and x64 (Bert Belder)

* crypto: fix leak in GetPeerCertificate (Fedor Indutny)

* add systemtap support (Jan Wynholds)

* windows: add ETW and PerfCounters support (Scott Blomquist)

* windows: fix normalization of UNC paths (Bert Belder)

* crypto: fix ssl error handling (Sergey Kholodilov)

* node: remove eio-emul.h (Ben Noordhuis)

* os: add os.endianness() function (Nathan Rajlich)

* readline: don't emit "line" events with a trailing '\n' char (Nathan Rajlich)

* build: add configure option to generate xcode build files (Timothy J Fontaine)

* build: allow linking against system libuv, cares, http_parser (Stephen Gallagher)

* typed arrays: add slice() support to ArrayBuffer (Anthony Pesch)

* debugger: exit and kill child on SIGTERM or SIGHUP (Fedor Indutny)

* url: url.format escapes delimiters in path and query (J. Lee Coltrane)


2012.10.24, Version 0.9.3 (Unstable), 1ed4c6776e4f52956918b70565502e0f8869829d

* V8: Upgrade to 3.13.7.4

* crypto: Default to buffers instead of binary strings (isaacs, Fedor Indutny)

* crypto: add getHashes() and getCiphers() (Ben Noordhuis)

* unix: add custom thread pool, remove libeio (Ben Noordhuis)

* util: make `inspect()` accept an "options" argument (Nathan Rajlich)

* https: fix renegotation attack protection (Ben Noordhuis)

* cluster: make 'listening' handler see actual port (Aaditya Bhatia)

* windows: use USERPROFILE to get the user's home dir (Bert Belder)

* path: add platform specific path delimiter (Paul Serby)

* http: add response.headersSent property (Pavel Lang)

* child_process: make .fork()'d child auto-exit (Ben Noordhuis)

* events: add 'removeListener' event (Ben Noordhuis)

* string_decoder: Add 'end' method, do base64 properly (isaacs)

* buffer: include encoding value in exception when invalid (Ricky Ng-Adam)

* http: make http.ServerResponse no longer emit 'end' (isaacs)

* streams: fix pipe is destructed by 'end' from destination (koichik)


2012.09.17, Version 0.9.2 (Unstable), 6e2055889091a424fbb5c500bc3ab9c05d1c28b4

* http_parser: upgrade to ad3b631

* openssl: upgrade 1.0.1c

* darwin: use FSEvents to watch directory changes (Fedor Indutny)

* unix: support missing API on NetBSD (Shigeki Ohtsu)

* unix: fix EMFILE busy loop (Ben Noordhuis)

* windows: un-break writable tty handles (Bert Belder)

* windows: map WSAESHUTDOWN to UV_EPIPE (Bert Belder)

* windows: make spawn with custom environment work again (Bert Belder)

* windows: map ERROR_DIRECTORY to UV_ENOENT (Bert Belder)

* tls, https: validate server certificate by default (Ben Noordhuis)

* tls, https: throw exception on missing key/cert (Ben Noordhuis)

* tls: async session storage (Fedor Indutny)

* installer: don't install header files (Ben Noordhuis)

* buffer: implement Buffer.prototype.toJSON() (Nathan Rajlich)

* buffer: added support for writing NaN and Infinity (koichik)

* http: make http.ServerResponse emit 'end' (Ben Noordhuis)

* build: ./configure --ninja (Ben Noordhuis, Timothy J Fontaine)

* installer: fix --without-npm (Ben Noordhuis)

* cli: make -p equivalent to -pe (Ben Noordhuis)

* url: Go much faster by using Url class (isaacs)


2012.08.28, Version 0.9.1 (Unstable), e6ce259d2caf338fec991c2dd447de763ce99ab7

* buffer: Add Buffer.isEncoding(enc) to test for valid encoding values (isaacs)

* Raise UV_ECANCELED on premature close. (Ben Noordhuis)

* Remove c-ares from libuv, move to a top-level node dependency (Bert Belder)

* ref/unref for all HandleWraps, timers, servers, and sockets (Timothy J Fontaine)

* addon: remove node-waf, superseded by node-gyp (Ben Noordhuis)

* child_process: emit error on exec failure (Ben Noordhuis)

* cluster: do not use internal server API (Andreas Madsen)

* constants: add O_DIRECT (Ian Babrou)

* crypto: add sync interface to crypto.pbkdf2() (Ben Noordhuis)

* darwin: emulate fdatasync() (Fedor Indutny)

* dgram: make .bind() always asynchronous (Ben Noordhuis)

* events: Make emitter.listeners() side-effect free (isaacs, Joe Andaverde)

* fs: Throw early on invalid encoding args (isaacs)

* fs: fix naming of truncate/ftruncate functions (isaacs)

* http: bubble up parser errors to ClientRequest (Brian White)

* linux: improve cpuinfo parser on ARM and MIPS (Ben Noordhuis)

* net: add support for IPv6 addresses ending in :: (Josh Erickson)

* net: support Server.listen(Pipe) (Andreas Madsen)

* node: don't scan add-on for "init" symbol (Ben Noordhuis)

* remove process.uvCounters() (Ben Noordhuis)

* repl: console writes to repl rather than process stdio (Nathan Rajlich)

* timers: implement setImmediate (Timothy J Fontaine)

* tls: fix segfault in pummel/test-tls-ci-reneg-attack (Ben Noordhuis)

* tools: Move gyp addon tools to node-gyp (Nathan Rajlich)

* unix: preliminary signal handler support (Ben Noordhuis)

* unix: remove dependency on ev_child (Ben Noordhuis)

* unix: work around darwin bug, don't poll() on pipe (Fedor Indutny)

* util: Formally deprecate util.pump() (Ben Noordhuis)

* windows: make active and closing handle state independent (Bert Belder)

* windows: report spawn errors to the exit callback (Bert Belder)

* windows: signal handling support with uv_signal_t (Bert Belder)


2012.07.20, Version 0.9.0 (Unstable), f9b237f478c372fd55e4590d7399dcd8f25f3603

* punycode: update to v1.1.1 (Mathias Bynens)

* c-ares: upgrade to 1.9.0 (Saúl Ibarra Corretgé)

* dns: ignore rogue DNS servers reported by windows (Saúl Ibarra Corretgé)

* unix: speed up uv_async_send() (Ben Noordhuis)

* darwin: get cpu model correctly on mac (Xidorn Quan)

* nextTick: Handle tick callbacks before any other I/O (isaacs)

* Enable color customization of `util.inspect` (Pavel Lang)

* tls: Speed and memory improvements (Fedor Indutny)

* readline: Use one history item for reentered line (Vladimir Beloborodov)

* Fix #3521 Make process.env more like a regular Object (isaacs)


2013.04.09, Version 0.8.23 (maintenance), c67f8d0500fe15637a623eb759d2ad7eb9fb3b0b

* npm: Upgrade to v1.2.18

* http: Avoid EE warning on ECONNREFUSED handling (isaacs)

* tls: Re-enable check of CN-ID in cert verification (Tobias Müllerleile)

* child_process: fix sending utf-8 to child process (Ben Noordhuis)

* crypto: check key type in GetPeerCertificate() (Ben Noordhuis)

* win/openssl: mark assembled object files as seh safe (Bert Belder)

* windows/msi: fix msi build issue with WiX 3.7/3.8 (Raymond Feng)


2013.03.07, Version 0.8.22 (Stable), 67a4cb4fe8c2346e30ffb83f7178e205cc2dab33

* npm: Update to 1.2.14

* cluster: propagate bind errors (Ben Noordhuis)

* crypto: don't assert when calling Cipher#final() twice (Ben Noordhuis)

* build, windows: disable SEH (Ben Noordhuis)


2013.02.25, Version 0.8.21 (Stable), 530d8c05d4c546146f18e5ba811d7eb3b7b7c0c5

* http: Do not free the wrong parser on socket close (isaacs)

* http: Handle hangup writes more gently (isaacs)

* zlib: fix assert on bad input (Ben Noordhuis)

* test: add TAP output to the test runner (Timothy J Fontaine)

* unix: Handle EINPROGRESS from domain sockets (Ben Noordhuis)


2013.02.15, Version 0.8.20 (Stable), e10c75579b536581ddd7ae4e2c3bf8a9d550d343

* npm: Upgrade to v1.2.11

* http: Do not let Agent hand out destroyed sockets (isaacs)

* http: Raise hangup error on destroyed socket write (isaacs)

* http: protect against response splitting attacks (Bert Belder)


2013.02.06, Version 0.8.19 (Stable), 53978bdf420622ff0121c63c0338c9e7c2e60869

* npm: Upgrade to v1.2.10

* zlib: pass object size hint to V8 (Ben Noordhuis)

* zlib: reduce memory consumption, release early (Ben Noordhuis)

* buffer: slow buffer copy compatibility fix (Trevor Norris)

* zlib: don't assert on malformed dictionary (Ben Noordhuis)

* zlib: don't assert on missing dictionary (Ben Noordhuis)

* windows: better ipv6 support (Bert Belder)

* windows: add error mappings related to unsupported protocols (Bert Belder)

* windows: map ERROR_DIRECTORY to UV_ENOENT (Bert Belder)


2013.01.18, Version 0.8.18 (Stable), 2c4eef0d972838c51999d32c0d251857a713dc18

* npm: Upgrade to v1.2.2

* dns: make error message match errno (Dan Milon)

* tls: follow RFC6125 more stricly (Fedor Indutny)

* buffer: reject negative SlowBuffer offsets (Ben Noordhuis)

* install: add simplejson fallback (Chris Dent)

* http: fix "Cannot call method 'emit' of null" (Ben Noordhuis)


2013.01.09, Version 0.8.17 (Stable), c50c33e9397d7a0a8717e8ce7530572907c054ad

* npm: Upgrade to v1.2.0
  - peerDependencies (Domenic Denicola)
  - node-gyp v0.8.2 (Nathan Rajlich)
  - Faster installs from github user/project shorthands (Nathan Zadoks)

* typed arrays: fix 32 bit size/index overflow (Ben Noordhuis)

* http: Improve performance of single-packet responses (Ben Noordhuis)

* install: fix openbsd man page location (Ben Noordhuis)

* http: bubble up parser errors to ClientRequest (Brian White)


2012.12.13, Version 0.8.16 (Stable), 1c9c6277d5cfcaaac8569c0c8f7daa64292048a9

* npm: Upgrade to 1.1.69

* fs: fix WriteStream/ReadStream fd leaks (Ben Noordhuis)

* crypto: fix leak in GetPeerCertificate (Fedor Indutny)

* buffer: Don't double-negate numeric buffer arg (Trevor Norris)

* net: More accurate IP address validation and IPv6 dotted notation. (Joshua Erickson)


2012.11.26, Version 0.8.15 (Stable), fdf91afb494a7a2fff2913d817f589c191a2c88f

* npm: Upgrade to 1.1.66 (isaacs)

* linux: use /proc/cpuinfo for CPU frequency (Ben Noordhuis)

* windows: map WSAESHUTDOWN to UV_EPIPE (Ben Noordhuis)

* windows: map ERROR_GEN_FAILURE to UV_EIO (Bert Belder)

* unix: do not set environ unless one is provided (Charlie McConnell)

* domains: don't crash if domain is set to null (Bert Belder)

* windows: fix the x64 debug build (Bert Belder)

* net, tls: fix connect() resource leak (Ben Noordhuis)


2012.10.25, Version 0.8.14 (Stable), b00527fcf05c3d9f/b5d5d790f9472906a59fe218

* events: Don't clobber pre-existing _events obj in EE ctor (isaacs)


2012.10.25, Version 0.8.13 (Stable), ff4c974873f9a7cc6a5b042eb9b6389bb8dde6d6

* V8: Upgrade to 3.11.10.25

* npm: Upgrade to 1.1.65

* url: parse hostnames that start with - or _ (Ben Noordhuis)

* repl: Fix Windows 8 terminal issue (Bert Belder)

* typed arrays: use signed char for signed int8s (Aaron Jacobs)

* crypto: fix bugs in DiffieHellman (Ben Noordhuis)

* configure: turn on VFPv3 on ARMv7 (Ben Noordhuis)

* Re-enable OpenSSL UI for entering passphrases via tty (Ben Noordhuis)

* repl: ensure each REPL instance gets its own "context" (Nathan Rajlich)


2012.10.12, Version 0.8.12 (Stable), 38c72d4e29574dec5205bcf23c2a85efe65331a4

* npm: Upgrade to 1.1.63

* crypto: Reduce stability index to 2-Unstable (isaacs)

* windows: fix handle leak in uv_fs_utime (Bert Belder)

* windows: fix application crashed popup in debug version (Bert Belder)

* buffer: report proper retained size in profiler (Ben Noordhuis)

* buffer: fix byteLength with UTF-16LE (koichik)

* repl: make "end of input" JSON.parse() errors throw in the REPL (Nathan Rajlich)

* repl: make invalid RegExp modifiers throw in the REPL (Nathan Rajlich)

* http: handle multiple Proxy-Authenticate values (Willi Eggeling)


2012.09.27, Version 0.8.11 (Stable), e1f39468fa580c1e4cb15fac621f87944ee625dc

* fs: Fix stat() size reporting for large files (Ben Noordhuis)


2012.09.25, Version 0.8.10 (Stable), 0bc273da4fcaa79b209ed755ad249a3e7be626a6

* npm: Upgrade to 1.1.62

* repl: make invalid RegExps throw in the REPL (Nathan Rajlich)

* v8: loosen artificial mmap constraint (Bryan Cantrill)

* process: fix setuid() and setgid() error reporting (Ben Noordhuis)

* domain: Properly exit() on domain disposal (isaacs)

* fs: fix watchFile() missing deletion events (Ben Noordhuis)

* fs: fix assert in fs.watch() (Ben Noordhuis)

* fs: don't segfault on deeply recursive stat() (Ben Noordhuis)

* http: Remove timeout handler when data arrives (Frédéric Germain)

* http: make the client "res" object gets the same domain as "req" (Nathan Rajlich)

* windows: don't blow up when an invalid FD is used (Bert Belder)

* unix: map EDQUOT to UV_ENOSPC (Charlie McConnell)

* linux: improve /proc/cpuinfo parser (Ben Noordhuis)

* win/tty: reset background brightness when color is set to default (Bert Belder)

* unix: put child process stdio fds in blocking mode (Ben Noordhuis)

* unix: fix EMFILE busy loop (Ben Noordhuis)

* sunos: don't set TCP_KEEPALIVE (Ben Noordhuis)

* tls: Use slab allocator for memory management (Fedor Indutny)

* openssl: Use optimized assembly code for x86 and x64 (Bert Belder)


2012.09.11, Version 0.8.9 (Stable), b88c3902b241cf934e75443b934f2033ad3915b1

* v8: upgrade to 3.11.10.22

* GYP: upgrade to r1477

* npm: Upgrade to 1.1.61

* npm: Don't create world-writable files (isaacs)

* windows: fix single-accept mode for shared server sockets (Bert Belder)

* windows: fix uninitialized memory access in uv_update_time() (Bert Belder)

* windows: don't throw when a signal handler is attached (Bert Belder)

* unix: fix memory leak in udp (Ben Noordhuis)

* unix: map errno ESPIPE (Ben Noordhuis)

* unix, windows: fix memory corruption in fs-poll.c (Ben Noordhuis)

* sunos: fix os.cpus() on x86_64 (Ben Noordhuis)

* child process: fix processes with IPC channel don't emit 'close' (Bert Belder)

* build: add a "--dest-os" option to force a gyp "flavor" (Nathan Rajlich)

* build: set `process.platform` to "sunos" on SunOS (Nathan Rajlich)

* build: fix `make -j` fails after `make clean` (Bearice Ren)

* build: fix openssl configuration for "arm" builds (Nathan Rajlich)

* tls: support unix domain socket/named pipe in tls.connect (Shigeki Ohtsu)

* https: make https.get() accept a URL (koichik)

* http: respect HTTP/1.0 TE header (Ben Noordhuis)

* crypto, tls: Domainify setSNICallback, pbkdf2, randomBytes (Ben Noordhuis)

* stream.pipe: Don't call destroy() unless it's a function (isaacs)


2012.08.22, Version 0.8.8 (Stable), a299c97bbc701f4d460e91214d7bfe7a9589d361

* V8: upgrade to 3.11.10.19

* npm: upgrade to 1.1.59

* windows: fix uninitialized memory access in uv_update_time() (Bert Belder)

* unix, windows: fix memory corruption in fs-poll.c (Ben Noordhuis)

* unix: fix integer overflow in uv_hrtime (Tim Holy)

* sunos: fix uv_cpu_info() on x86_64 (Ben Noordhuis)

* tls: update default cipher list (Ben Noordhuis)

* unix: Fix llvm and older gcc duplicate symbol warnings (Bert Belder)

* fs: fix use after free in stat watcher (Ben Noordhuis)

* build: Fix using manually compiled gcc on OS X (Nathan Rajlich)

* windows: make junctions work again (Bert Belder)


2012.08.15, Version 0.8.7 (Stable), f640c5d35cba96634cd8176a525a1d876e361a61

* npm: Upgrade to 1.1.49

* website: download page (Golo Roden)

* crypto: fix uninitialized memory access in openssl (Ben Noordhuis)

* buffer, crypto: fix buffer decoding (Ben Noordhuis)

* build: compile with -fno-tree-vrp when gcc >= 4.0 (Ben Noordhuis)

* tls: handle multiple CN fields when verifying cert (Ben Noordhuis)

* doc: remove unused util from child_process (Kyle Robinson Young)

* build: rework -fvisibility=hidden detection (Ben Noordhuis)

* windows: don't duplicate invalid stdio handles (Bert Belder)

* windows: fix typos in process-stdio.c (Bert Belder)


2012.08.07, Version 0.8.6 (Stable), 0544a586ca6b6b900a42e164033dbf350765700a

* npm: Upgrade to v1.1.48

* Add 'make binary' to build binary tarballs for all Unixes (Nathan Rajlich)

* zlib: Emit 'close' on destroy(). (Dominic Tarr)

* child_process: Fix stdout=null when stdio=['pipe'] (Tyler Neylon)

* installer: prevent ETXTBSY errors (Ben Noordhuis)

* installer: honor --without-npm, default install path (Ben Noordhuis)

* net: make pause work with connecting sockets (Bert Belder)

* installer: fix cross-compile installs (Ben Noordhuis)

* net: fix .listen({fd:0}) (Ben Noordhuis)

* windows: map WSANO_DATA to UV_ENOENT (Bert Belder)


2012.08.02, Version 0.8.5 (Stable), 9b86a4453f0c76f2707a75c0b2343aba33ec63bc

* node: tag Encode and friends NODE_EXTERN (Ben Noordhuis)

* fs: fix ReadStream / WriteStream missing callback (Gil Pedersen)

* fs: fix readFileSync("/proc/cpuinfo") regression (Ben Noordhuis)

* installer: don't assume bash is installed (Ben Noordhuis)

* Report errors properly from --eval and stdin (isaacs)

* assert: fix throws() throws an error without message property (koichik)

* cluster: fix libuv assert in net.listen() (Ben Noordhuis)

* build: always link sunos builds with libumem (Trent Mick)

* build: improve armv7 / hard-float detection (Adam Malcontenti-Wilson)

* https: Use host header as effective servername (isaacs)

* sunos: work around OS bug to prevent fs.watch() from spinning (Bryan Cantrill)

* linux: fix 'two watchers, one path' segfault (Ben Noordhuis)

* windows: fix memory leaks in many fs functions (Bert Belder)

* windows: don't allow directories to be opened for writing/appending (Bert Belder)

* windows: make fork() work even when not all stdio handles are valid (Bert Belder)

* windows: make unlink() not remove mount points, and improve performance (Bert Belder)

* build: Sign pkg installer for OS X (isaacs)


2012.07.25, Version 0.8.4 (Stable), f98562fcd7d1cab573ca4dc1612157d6999befd4

* V8: Upgrade to 3.11.10.17

* npm: Upgrade to 1.1.45

* net: fix Socket({ fd: 42 }) api (Ben Noordhuis)

* readline: Remove event listeners on close (isaacs)

* windows: correctly prep long path for fs.exists(Sync) (Bert Belder)

* debugger: wake up the event loop when a debugger command is dispatched (Peter Rybin)

* tls: verify server's identity (Fedor Indutny)

* net: ignore socket.setTimeout(Infinity or NaN) (Fedor Indutny)


2012.07.19, Version 0.8.3 (Stable), 60bf2d6cb33e4ce55604f73889ab840a9de8bdab

* V8: upgrade to 3.11.10.15

* npm: Upgrade to 1.1.43

* net: fix net.Server.listen({fd:x}) error reporting (Ben Noordhuis)

* net: fix bogus errno reporting (Ben Noordhuis)

* build: Move npm shebang logic into an npm script (isaacs)

* build: fix add-on loading on freebsd (Ben Noordhuis)

* build: disable unsafe optimizations (Ben Noordhuis)

* build: fix spurious mksnapshot crashes for good (Ben Noordhuis)

* build: speed up genv8constants (Dave Pacheco)

* fs: make unwatchFile() remove a specific listener (Ben Noordhuis)

* domain: Remove first arg from intercepted fn (Toshihiro Nakamura)

* domain: Fix memory leak on error (isaacs)

* events: Fix memory leak from removeAllListeners (Nathan Rajlich)

* zlib: Fix memory leak in Unzip class. (isaacs)

* crypto: Fix memory leak in DecipherUpdate() (Ben Noordhuis)


2012.07.09, Version 0.8.2 (Stable), cc6084b9ac5cf1d4fe5e7165b71e8fc05d11be1f

* npm: Upgrade to 1.1.36

* readline: don't use Function#call() (Nathan Rajlich)

* Code cleanup to pass 'use strict' (Jonas Westerlund)

* module: add filename to require() json errors (TJ Holowaychuk)

* readline: fix for unicode prompts (Tim Macfarlane)

* timers: fix handling of large timeouts (Ben Noordhuis)

* repl: fix passing an empty line inserting "undefined" into the buffer (Nathan Rajlich)

* repl: fix crashes when buffering command (Maciej Małecki)

* build: rename strict_aliasing to node_no_strict_aliasing (Ben Noordhuis)

* build: disable -fstrict-aliasing for any gcc < 4.6.0 (Ben Noordhuis)

* build: detect cc version with -dumpversion (Ben Noordhuis)

* build: handle output of localized gcc or clang (Ben Noordhuis)

* unix: fix memory corruption in freebsd.c (Ben Noordhuis)

* unix: fix 'zero handles, one request' busy loop (Ben Noordhuis)

* unix: fix busy loop on unexpected tcp message (Ben Noordhuis)

* unix: fix EINPROGRESS busy loop (Ben Noordhuis)


2012.06.29, Version 0.8.1 (stable), 2134aa3d5c622fc3c3b02ccb713fcde0e0df479a

* V8: upgrade to v3.11.10.12

* npm: upgrade to v1.1.33
  - Support for parallel use of the cache folder
  - Retry on registry timeouts or network failures (Trent Mick)
  - Reduce 'engines' failures to a warning
  - Use new zsh completion if aviailable (Jeremy Cantrell)

* Fix #3577 Un-break require('sys')

* util: speed up formatting of large arrays/objects (Ben Noordhuis)

* windows: make fs.realpath(Sync) work with UNC paths (Bert Belder)

* build: fix --shared-v8 option (Ben Noordhuis)

* doc: `detached` is a boolean (Andreas Madsen)

* build: use proper python interpreter (Ben Noordhuis)

* build: expand ~ in `./configure --prefix=~/a/b/c` (Ben Noordhuis)

* build: handle CC env var with spaces (Gabriel de Perthuis)

* build: fix V8 build when compiling with gcc 4.5 (Ben Noordhuis)

* build: fix --shared-v8 option (Ben Noordhuis)

* windows msi: Fix icon issue which caused huge file size (Bert Belder)

* unix: assume that dlopen() may clobber dlerror() (Ben Noordhuis)

* sunos: fix memory corruption bugs (Ben Noordhuis)

* windows: better (f)utimes and (f)stat (Bert Belder)


2012.06.25, Version 0.8.0 (stable), 8b8a7a7f9b41e74e1e810d0330738ad06fc302ec

* V8: upgrade to v3.11.10.10

* npm: Upgrade to 1.1.32

* Deprecate iowatcher (Ben Noordhuis)

* windows: update icon (Bert Belder)

* http: Hush 'MUST NOT have a body' warnings to debug() (isaacs)

* Move blog.nodejs.org content into repository (isaacs)

* Fix #3503: stdin: resume() on pipe(dest) (isaacs)

* crypto: fix error reporting in SetKey() (Fedor Indutny)

* Add --no-deprecation and --trace-deprecation command-line flags (isaacs)

* fs: fix fs.watchFile() (Ben Noordhuis)

* fs: Fix fs.readfile() on pipes (isaacs)

* Rename GYP variable node_use_system_openssl to be consistent (Ryan Dahl)


2012.06.19, Version 0.7.12 (unstable), a72120190a8ffdbcd3d6ad2a2e6ceecd2087111e

* npm: Upgrade to 1.1.30
	- Improved 'npm init'
	- Fix the 'cb never called' error from 'oudated' and 'update'
	- Add --save-bundle|-B config
	- Fix isaacs/npm#2465: Make npm script and windows shims cygwin-aware
	- Fix isaacs/npm#2452 Use --save(-dev|-optional) in npm rm
	- `logstream` option to replace removed `logfd` (Rod Vagg)
	- Read default descriptions from README.md files

* Shims to support deprecated ev_* and eio_* methods (Ben Noordhuis)

* #3118 net.Socket: Delay pause/resume until after connect (isaacs)

* #3465 Add ./configure --no-ifaddrs flag (isaacs)

* child_process: add .stdin stream to forks (Fedor Indutny)

* build: fix `make install DESTDIR=/path` (Ben Noordhuis)

* tls: fix off-by-one error in renegotiation check (Ben Noordhuis)

* crypto: Fix diffie-hellman key generation UTF-8 errors (Fedor Indutny)

* node: change the constructor name of process from EventEmitter to process (Andreas Madsen)

* net: Prevent property access throws during close (Reid Burke)

* querystring: improved speed and code cleanup (Felix Böhm)

* sunos: fix assertion errors breaking fs.watch() (Fedor Indutny)

* unix: stat: detect sub-second changes (Ben Noordhuis)

* add stat() based file watcher (Ben Noordhuis)


2012.06.15, Version 0.7.11 (unstable), 5cfe0b86d5be266ef51bbba369c39e412ee51944

* V8: Upgrade to v3.11.10

* npm: Upgrade to 1.1.26

* doc: Improve cross-linking in API docs markdown (Ben Kelly)

* Fix #3425: removeAllListeners should delete array (Reid Burke)

* cluster: don't silently drop messages when the write queue gets big (Bert Belder)

* Add Buffer.concat method (isaacs)

* windows: make symlinks tolerant to forward slashes (Bert Belder)

* build: Add node.d and node.1 to installer (isaacs)

* cluster: rename worker.unqiueID to worker.id (Andreas Madsen)

* Windows: Enable ETW events on Windows for existing DTrace probes. (Igor Zinkovsky)

* test: bundle node-weak in test/gc so that it doesn't need to be downloaded (Nathan Rajlich)

* Make many tests pass on Windows (Bert Belder)

* Fix #3388 Support listening on file descriptors (isaacs)

* Fix #3407 Add os.tmpDir() (isaacs)

* Unbreak the snapshotted build on Windows (Bert Belder)

* Clean up child_process.kill throws (Bert Belder)

* crypto: make cipher/decipher accept buffer args (Ben Noordhuis)


2012.06.11, Version 0.7.10 (unstable), 12a32a48a30182621b3f8e9b9695d1946b53c131

* Roll V8 back to 3.9.24.31

* build: x64 target should always pass -m64 (Robert Mustacchi)

* add NODE_EXTERN to node::Start (Joel Brandt)

* repl: Warn about running npm commands (isaacs)

* slab_allocator: fix crash in dtor if V8 is dead (Ben Noordhuis)

* slab_allocator: fix leak of Persistent handles (Shigeki Ohtsu)

* windows/msi: add node.js prompt to startmenu (Jeroen Janssen)

* windows/msi: fix adding node to PATH (Jeroen Janssen)

* windows/msi: add start menu links when installing (Jeroen Janssen)

* windows: don't install x64 version into the 'program files (x86)' folder (Matt Gollob)

* domain: Fix #3379 domain.intercept no longer passes error arg to cb (Marc Harter)

* fs: make callbacks run in global context (Ben Noordhuis)

* fs: enable fs.realpath on windows (isaacs)

* child_process: expose UV_PROCESS_DETACHED as options.detached (Charlie McConnell)

* child_process: new stdio API for .spawn() method (Fedor Indutny)

* child_process: spawn().ref() and spawn().unref() (Fedor Indutny)

* Upgrade npm to 1.1.25
	- Enable npm link on windows
	- Properly remove sh-shim on Windows
	- Abstract out registry client and logger


2012.05.28, Version 0.7.9 (unstable), 782277f11a753ded831439ed826448c06fc0f356

* Upgrade V8 to 3.11.1

* Upgrade npm to 1.1.23

* uv: rework reference counting scheme (Ben Noordhuis)

* uv: add interface for joining external event loops (Bert Belder)

* repl, readline: Handle Ctrl+Z and SIGCONT better (Nathan Rajlich)

* fs: 64bit offsets for fs calls (Igor Zinkovsky)

* fs: add sync open flags 'rs' and 'rs+' (Kevin Bowman)

* windows: enable creating directory junctions with fs.symlink (Igor Zinkovsky, Bert Belder)

* windows: fix fs.lstat to properly detect symlinks. (Igor Zinkovsky)

* Fix #3270 Escape url.parse delims (isaacs)

* http: make http.get() accept a URL (Adam Malcontenti-Wilson)

* Cleanup vm module memory leakage (Marcel Laverdet)

* Optimize writing strings with Socket.write (Bert Belder)

* add support for CESU-8 and UTF-16LE encodings (koichik)

* path: add path.sep to get the path separator. (Yi, EungJun)

* net, http: add backlog parameter to .listen() (Erik Dubbelboer)

* debugger: support mirroring Date objects (Fedor Indutny)

* addon: add AtExit() function (Ben Noordhuis)

* net: signal localAddress bind failure in connect (Brian Schroeder)

* util: handle non-string return value in .inspect() (Alex Kocharin)


2012.04.18, Version 0.7.8 (unstable), c2b47097c0b483552efc1947c6766fa1128600b6

* Upgrade V8 to 3.9.24.9

* Upgrade OpenSSL to 1.0.0f

* Upgrade npm to 1.1.18

* Show licenses in Binary installers

* Domains (isaacs)

* readline: rename "end" to "close" (Nathan Rajlich)

* tcp: make getsockname() return address family as string (Shigeki Ohtsu)

* http, https: fix .setTimeout() (ssuda)

* os: add cross platform EOL character (Mustansir Golawala)

* typed arrays: unexport SizeOfArrayElementForType() (Aaron Jacobs)

* net: honor 'enable' flag in .setNoDelay() (Ben Noordhuis)

* child_process: emit error when .kill fails (Andreas Madsen)

* gyp: fix 'argument list too long' build error (Ben Noordhuis)

* fs.WriteStream: Handle modifications to fs.open (isaacs)

* repl, readline: Handle newlines better (Nathan Rajlich, Nathan Friedly)

* build: target OSX 10.5 when building on darwin (Nathan Rajlich)

* Fix #3052 Handle errors properly in zlib (isaacs)

* build: add support for DTrace and postmortem (Dave Pacheco)

* core: add reusable Slab allocator (Ben Noordhuis)


2012.03.30, Version 0.7.7 (unstable), 5cda2542fdb086f9fe5de889bea435a65e377dea

* Upgrade V8 to 3.9.24.7

* Upgrade npm to 1.1.15

* Handle Emoji characters properly (Erik Corry, Bert Belder)

* readline: migrate ansi/vt100 logic from tty to readline (Nathan Rajlich)

* readline: Fix multiline handling (Alex Kocharin)

* add a -i/--interactive flag to force the REPL (Nathan Rajlich)

* debugger: add breakOnException command (Fedor Indutny)

* cluster: kill workers when master dies (Andreas Madsen)

* cluster: add graceful disconnect support (Andreas Madsen)

* child_process: Separate 'close' event from 'exit' (Charlie McConnell)

* typed arrays: add Uint8ClampedArray (Mikael Bourges-Sevenier)

* buffer: Fix byte alignment issues (Ben Noordhuis, Erik Lundin)

* tls: fix CryptoStream.setKeepAlive() (Shigeki Ohtsu)

* Expose http parse error codes (Felix Geisendörfer)

* events: don't delete the listeners array (Ben Noordhuis, Nathan Rajlich)

* process: add process.config to view node's ./configure settings (Nathan Rajlich)

* process: process.execArgv to see node's arguments (Micheil Smith)

* process: fix process.title setter (Ben Noordhuis)

* timers: handle negative or non-numeric timeout values (Ben Noordhuis)


2012.03.13, Version 0.7.6 (unstable), f06abda6f58e517349d1b63a2cbf5a8d04a03505

* Upgrade v8 to 3.9.17

* Upgrade npm to 1.1.8
  - Add support for os/cpu fields in package.json (Adam Blackburn)
  - Automatically node-gyp packages containing a binding.gyp
  - Fix failures unpacking in UNC shares
  - Never create un-listable directories
  - Handle cases where an optionalDependency fails to build

* events: newListener emit correct fn when using 'once' (Roly Fentanes)

* url: Ignore empty port component (Łukasz Walukiewicz)

* module: replace 'children' array (isaacs)

* tls: parse multiple values of a key in ssl certificate (Sambasiva Suda)

* cluster: support passing of named pipes (Ben Noordhuis)

* Windows: include syscall in fs errors (Bert Belder)

* http: #2888 Emit end event only once (Igor Zinkovsky)

* readline: add multiline support (Rlidwka)

* process: add `process.hrtime()` (Nathan Rajlich)

* net, http, https: add localAddress option (Dmitry Nizovtsev)

* addon improvements (Nathan Rajlich)

* build improvements (Ben Noordhuis, Sadique Ali, T.C. Hollingsworth, Nathan Rajlich)

* add support for "SEARCH" request methods (Nathan Rajlich)

* expose the zlib and http_parser version in process.versions (Nathan Rajlich)


2012.02.23, Version 0.7.5 (unstable), d384b8b0d2ab7f05465f0a3e15fe20b4e25b5f86

* startup speed improvements (Maciej Małecki)

* crypto: add function getDiffieHellman() (Tomasz Buchert)

* buffer: support decoding of URL-safe base64 (Ben Noordhuis)

* Make QueryString.parse() even faster (Brian White)

* url: decode url entities in auth section (Ben Noordhuis)

* http: support PURGE request method (Ben Noordhuis)

* http: Generate Date headers on responses (Mark Nottingham)

* Fix #2762: Add callback to close function. (Mikeal Rogers)

* dgram: fix out-of-bound memory read (Ben Noordhuis)

* repl: add automatic loading of built-in libs (Brandon Benvie)

* repl: remove double calls where possible (Fedor Indutny)

* Readline improvements. Related: #2737 #2756 (Colton Baker)

* build: disable -fomit-frame-pointer on solaris (Dave Pacheco)

* build: arch detection improvements (Nathan Rajlich)

* build: Make a fat binary for the OS X `make pkg`. (Nathan Rajlich)

* jslint src/ and lib/ on 'make test' (isaacs)



2012.02.14, Version 0.7.4 (unstable), de21de920cf93ec40736ada3792a7f85f3eadeda

* Upgrade V8 to 3.9.5

* Upgrade npm to 1.1.1

* build: Detect host_arch better (Karl Skomski)

* debugger: export `debug_port` to `process` (Fedor Indutny)

* api docs: CSS bug fixes (isaacs)

* build: use -fPIC for native addons on UNIX (Nathan Rajlich)

* Re-add top-level v8::Locker (Marcel Laverdet)

* Move images out of the dist tarballs (isaacs)

* libuv: Remove uv_export and uv_import (Ben Noordhuis)

* build: Support x64 build on Windows (Igor Zinkovsky)


2012.02.07, Version 0.7.3 (unstable), 99059aad8d654acda4abcfaa68df182b50f2ec90

* Upgrade V8 to 3.9.2

* Revert support for isolates. (Ben Noordhuis)

* cluster: Cleanup docs, event handling, and process.disconnect (Andreas Madsen)

* gyp_addon: link with node.lib on Windows (Nathan Rajlich)

* http: fix case where http-parser is freed twice (koichik)

* Windows: disable RTTI and exceptions (Bert Belder)


2012.02.01, Version 0.7.2 (unstable), ec79acb3a6166e30f0bf271fbbfda1fb575b3321

* Update V8 to 3.8.9

* Support for sharing streams across Isolates (Igor Zinkovsky)

* #2636 - Fix case where http_parsers are freed too early (koichik)

* url: Support for IPv6 addresses in URLs (Łukasz Walukiewicz)

* child_process: Add disconnect() method to child processes (Andreas Madsen)

* fs: add O_EXCL support, exclusive open file (Ben Noordhuis)

* fs: more specific error messages (Tj Holowaychuk)

* tty: emit 'unknown' key event if key sequence not found (Dan VerWeire, Nathan Rajlich)

* build: compile release build too if BUILDTYPE=Debug (Ben Noordhuis)

* module: fix --debug-brk on symlinked scripts (Fedor Indutny)

* zlib: fix `Failed to set dictionary` issue (Fedor Indutny)

* waf: predict target arch for OS X (Fedor Indutny)


2012.01.23, Version 0.7.1 (unstable), a74354735ab5d5b0fa35a1e4ff7e653757d2069b

* Update V8 to 3.8.8

* Install node-waf by default (Fedor Indutny)

* crypto: Add ability to turn off PKCS padding (Ingmar Runge)

* v8: implement VirtualMemory class on SunOS (Ben Noordhuis)

* Add cluster.setupMaster (Andreas Madsen)

* move `path.exists*` to `fs.exists*` (Maciej Małecki)

* typed arrays: set class name (Ben Noordhuis)

* libuv bug fixes (Igor Zinkovsky, Ben Noordhuis, Dan VerWeire)


2012.01.16, Version 0.7.0 (unstable), 9cc55dca6f67a6096c858b841c677b0593404321

* Upgrade V8 to 3.8.6

* Use GYP build system on unix (Ben Noordhuis)

* Experimenetal isolates support (Ben Noordhuis)

* Improvements to Cluster API (Andreas Madsen)

* Use isolates for internal debugger (Fedor Indutny)

* Bug fixes


2012.07.10 Version 0.6.20 (maintenance), 952e513379169ec1b40909d1db056e9bf4294899

* npm: Upgrade to 1.1.37 (isaacs)

* benchmark: Backport improvements made in master (isaacs)

* build: always link with -lz (Trent Mick)

* core: use proper #include directives (Ben Noordhuis)

* cluster: don't silently drop messages when the write queue gets big (Bert Belder)

* windows: don't print error when GetConsoleTitleW returns an empty string (Bert Belder)


2012.06.06 Version 0.6.19 (stable), debf552ed2d4a53957446e82ff3c52a8182d5ff4

* npm: upgrade to 1.1.24

* fs: no end emit after createReadStream.pause() (Andreas Madsen)

* vm: cleanup module memory leakage (Marcel Laverdet)

* unix: fix loop starvation under high network load (Ben Noordhuis)

* unix: remove abort() in ev_unref() (Ben Noordhuis)

* windows/tty: never report error after forcibly aborting line-buffered read (Bert Belder)

* windows: skip GetFileAttributes call when opening a file (Bert Belder)


2012.05.15 Version 0.6.18 (stable), 4bc1d395de6abed2cf1e4d0b7b3a1480a21c368f

* windows: skip GetFileAttributes call when opening a file (Bert Belder)

* crypto: add PKCS12/PFX support (Sambasiva Suda)

* #3240: child_process: delete NODE_CHANNEL_FD from env in spawn (Ben Noordhuis)

* windows: add test for path.normalize with UNC paths (Bert Belder)

* windows: make path.normalize convert all slashes to backslashes (Bert Belder)

* fs: Automatically close FSWatcher on error (Bert Belder)

* #3258: fs.ReadStream.pause() emits duplicate data event (koichik)

* pipe_wrap: don't assert() on pipe accept errors (Ben Noordhuis)

* Better exception output for module load and process.nextTick (Felix Geisendörfer)

* zlib: fix error reporting (Ben Noordhuis)

* http: Don't destroy on timeout (isaacs)

* #3231: http: Don't try to emit error on a null'ed req object (isaacs)

* #3236: http: Refactor ClientRequest.onSocket (isaacs)


2012.05.04 Version 0.6.17 (stable), 4ced23deaf36493f4303a18f6fdce768c58becc0

* Upgrade npm to 1.1.21

* uv: Add support for EROFS errors (Ben Noordhuis, Maciej Małecki)

* uv: Add support for EIO and ENOSPC errors (Fedor Indutny)

* windows: Add support for EXDEV errors (Bert Belder)

* http: Fix client memory leaks (isaacs, Vincent Voyer)

* fs: fix file descriptor leak in sync functions (Ben Noordhuis)

* fs: fix ReadStream / WriteStream double close bug (Ben Noordhuis)


2012.04.30 Version 0.6.16 (stable), a1d193963ddc80a27da5da01b59751e14e33d1d6

* Upgrade V8 to 3.6.6.25

* Upgrade npm to 1.1.19

* Windows: add mappings for UV_ENOENT (Bert Belder)

* linux: add IN_MOVE_SELF to inotify event mask (Ben Noordhuis)

* unix: call pipe handle connection cb on accept() error (Ben Noordhuis)

* unix: handle EWOULDBLOCK (Ben Noordhuis)

* map EWOULDBLOCK to UV_EAGAIN (Ben Noordhuis)

* Map ENOMEM to UV_ENOMEM (isaacs)

* Child process: support the `gid` and `uid` options (Bert Belder)

* test: cluster: add worker death event test (Ben Noordhuis)

* typo in node_http_parser (isaacs)

* http_parser: Eat CRLF between requests, even on connection:close. (Ben Noordhuis)

* don't check return value of unsetenv (Ben Noordhuis)


2012.04.09 Version 0.6.15 (stable), f160a45b254e591eb33716311c92be533c6d86c4

* Update npm to 1.1.16

* Show licenses in binary installers.

* unix: add uv_fs_read64, uv_fs_write64 and uv_fs_ftruncate64 (Ben Noordhuis)

* add 64bit offset fs functions (Igor Zinkovsky)

* windows: don't report ENOTSOCK when attempting to bind an udp handle twice (Bert Belder)

* windows: backport pipe-connect-to-file fixes from master (Bert Belder)

* windows: never call fs event callbacks after closing the watcher (Bert Belder)

* fs.readFile: don't make the callback before the fd is closed (Bert Belder)

* windows: use 64bit offsets for uv_fs apis (Igor Zinkovsky)

* Fix #2061: segmentation fault on OS X due to stat size mismatch (Ben Noordhuis)


2012.03.22 Version 0.6.14 (stable), e513ffef7549a56a5af728e1f0c2c0c8f290518a

* net: don't crash when queued write fails (Igor Zinkovsky)

* sunos: fix EMFILE on process.memoryUsage() (Bryan Cantrill)

* crypto: fix compile-time error with openssl 0.9.7e (Ben Noordhuis)

* unix: ignore ECONNABORTED errors from accept() (Ben Noordhuis)

* Add UV_ENOSPC and mappings to it (Bert Belder)

* http-parser: Fix response body is not read (koichik)

* Upgrade npm to 1.1.12
  - upgrade node-gyp to 0.3.7
  - work around AV-locked directories on Windows
  - Fix isaacs/npm#2293 Don't try to 'uninstall' /
  - Exclude symbolic links from packages.
  - Fix isaacs/npm#2275 Spurious 'unresolvable cycle' error.
  - Exclude/include dot files as if they were normal files


2012.03.15 Version 0.6.13 (stable), 9f7f86b534f8556290eb8cad915984ff4ca54996

* Windows: Many libuv test fixes (Bert Belder)

* Windows: avoid uv_guess_handle crash in when fd < 0 (Bert Belder)

* Map EBUSY and ENOTEMPTY errors (Bert Belder)

* Windows: include syscall in fs errors (Bert Belder)

* Fix fs.watch ENOSYS on Linux kernel version mismatch (Ben Noordhuis)

* Update npm to 1.1.9
  - upgrade node-gyp to 0.3.5 (Nathan Rajlich)
  - Fix isaacs/npm#2249 Add cache-max and cache-min configs
  - Properly redirect across https/http registry requests
  - log config usage if undefined key in set function (Kris Windham)
  - Add support for os/cpu fields in package.json (Adam Blackburn)
  - Automatically node-gyp packages containing a binding.gyp
  - Fix failures unpacking in UNC shares
  - Never create un-listable directories
  - Handle cases where an optionalDependency fails to build


2012.03.02 Version 0.6.12 (stable), 48a2d34cfe6b7e1c9d15202a4ef5e3c82d1fba35

* Upgrade V8 to 3.6.6.24

* dtrace ustack helper improvements (Dave Pacheco)

* API Documentation refactor (isaacs)

* #2827 net: fix race write() before and after connect() (koichik)

* #2554 #2567 throw if fs args for 'start' or 'end' are strings (AJ ONeal)

* punycode: Update to v1.0.0 (Mathias Bynens)

* Make a fat binary for the OS X pkg (isaacs)

* Fix hang on accessing process.stdin (isaacs)

* repl: make tab completion work on non-objects (Nathan Rajlich)

* Fix fs.watch on OS X (Ben Noordhuis)

* Fix #2515 nested setTimeouts cause premature process exit (Ben Noordhuis)

* windows: fix time conversion in stat (Igor Zinkovsky)

* windows: fs: handle EOF in read (Brandon Philips)

* windows: avoid IOCP short-circuit on non-ifs lsps (Igor Zinkovsky)

* Upgrade npm to 1.1.4 (isaacs)
  - windows fixes
  - Bundle nested bundleDependencies properly
  - install: support --save with url install targets
  - shrinkwrap: behave properly with url-installed modules
  - support installing uncompressed tars or single file modules from urls etc.
  - don't run make clean on rebuild
  - support HTTPS-over-HTTP proxy tunneling


2012.02.17 Version 0.6.11 (stable), 1eb1fe32250fc88cb5b0a97cddf3e02be02e3f4a

* http: allow multiple WebSocket RFC6455 headers (Einar Otto Stangvik)

* http: allow multiple WWW-Authenticate headers (Ben Noordhuis)

* windows: support unicode argv and environment variables (Bert Belder)

* tls: mitigate session renegotiation attacks (Ben Noordhuis)

* tcp, pipe: don't assert on uv_accept() errors (Ben Noordhuis)

* tls: Allow establishing secure connection on the existing socket (koichik)

* dgram: handle close of dgram socket before DNS lookup completes (Seth Fitzsimmons)

* windows: Support half-duplex pipes (Igor Zinkovsky)

* build: disable omit-frame-pointer on solaris systems (Dave Pacheco)

* debugger: fix --debug-brk (Ben Noordhuis)

* net: fix large file downloads failing (koichik)

* fs: fix ReadStream failure to read from existing fd (Christopher Jeffrey)

* net: destroy socket on DNS error (Stefan Rusu)

* dtrace: add missing translator (Dave Pacheco)

* unix: don't flush tty on switch to raw mode (Ben Noordhuis)

* windows: reset brightness when reverting to default text color (Bert Belder)

* npm: update to 1.1.1
  - Update which, fstream, mkdirp, request, and rimraf
  - Fix #2123 Set path properly for lifecycle scripts on windows
  - Mark the root as seen, so we don't recurse into it. Fixes #1838. (Martin Cooper)


2012.02.02, Version 0.6.10 (stable), 051908e023f87894fa68f5b64d0b99a19a7db01e

* Update V8 to 3.6.6.20

* Add npm msysgit bash shim to msi installer (isaacs)

* buffers: fix intermittent out of bounds error (Ben Noordhuis)

* buffers: honor length argument in base64 decoder (Ben Noordhuis)

* windows: Fix path.exists regression (Bert Belder)

* Make QueryString.parse run faster (Philip Tellis)

* http: avoid freeing http-parser objects too early (koichik)

* timers: add v0.4 compatibility hack (Ben Noordhuis)

* Proper EPERM error code support (Igor Zinkovsky, Brandon Philips)

* dgram: Implement udp multicast methods on windows (Bert Belder)


2012.01.27, Version 0.6.9 (stable), f19e20d33f57c4d2853aaea7d2724d44f3b0012f

* dgram: Bring back missing functionality for Unix (Dan VerWeire, Roman Shtylman, Ben Noordhuis)
  - Note: Windows UDP support not yet complete.

* http: Fix parser memory leak (koichik)

* zlib: Fix #2365 crashes on invalid input (Nicolas LaCasse)

* module: fix --debug-brk on symlinked scripts (Fedor Indutny)

* Documentation Restyling (Matthew Fitzsimmons)

* Update npm to 1.1.0-3 (isaacs)

* Windows: fix regression in stat() calls to C:\ (Bert Belder)


2012.01.19, Version 0.6.8 (stable), d18cebaf8a7ac701dabd71a3aa4eb0571db6a645

* Update V8 to 3.6.6.19

* Numeric key hash collision fix for V8 (Erik Corry, Fedor Indutny)

* Add missing TTY key translations for F1-F5 on Windows (Brandon Benvie)

* path.extname bugfix with . and .. paths (Bert Belder)

* cluster: don't always kill the master on uncaughtException (Ben Noordhuis)

* Update npm to 1.1.0-2 (isaacs)

* typed arrays: set class name (Ben Noordhuis)

* zlib binding cleanup (isaacs, Bert Belder)

* dgram: use slab memory allocator (Michael Bernstein)

* fix segfault #2473

* #2521 60% improvement in fs.stat on Windows (Igor Zinkovsky)


2012.01.06, Version 0.6.7 (stable), d5a189acef14a851287ee555f7a39431fe276e1c

* V8 hash collision fix (Breaks MIPS) (Bert Belder, Erik Corry)

* Upgrade V8 to 3.6.6.15

* Upgrade npm to 1.1.0-beta-10 (isaacs)

* many doc updates (Ben Noordhuis, Jeremy Martin, koichik, Dave Irvine,
  Seong-Rak Choi, Shannen, Adam Malcontenti-Wilson, koichik)

* Fix segfault in node_http_parser.cc

* dgram, timers: fix memory leaks (Ben Noordhuis, Yoshihiro Kikuchi)

* repl: fix repl.start not passing the `ignoreUndefined` arg (Damon Oehlman)

* #1980: Socket.pause null reference when called on a closed Stream (koichik)

* #2263: XMLHttpRequest piped in a writable file stream hang (koichik)

* #2069: http resource leak (koichik)

* buffer.readInt global pollution fix (Phil Sung)

* timers: fix performance regression (Ben Noordhuis)

* #2308, #2246: node swallows openssl error on request (koichik)

* #2114: timers: remove _idleTimeout from item in .unenroll() (James Hartig)

* #2379: debugger: Request backtrace w/o refs (Fedor Indutny)

* simple DTrace ustack helper (Dave Pacheco)

* crypto: rewrite HexDecode without snprintf (Roman Shtylman)

* crypto: don't ignore DH init errors (Ben Noordhuis)


2011.12.14, Version 0.6.6 (stable), 9a059ea69e1f6ebd8899246682d8ca257610b8ab

* npm update to 1.1.0-beta-4 (Isaac Z. Schlueter)

* cli: fix output of --help (Ben Noordhuis)

* new website

* pause/resume semantics for stdin (Isaac Z. Schlueter)

* Travis CI integration (Maciej Małecki)

* child_process: Fix bug regarding closed stdin (Ben Noordhuis)

* Enable upgrades in MSI. (Igor Zinkovsky)

* net: Fixes memory leak (Ben Noordhuis)

* fs: handle fractional or NaN ReadStream buffer size (Ben Noordhuis)

* crypto: fix memory leaks in PBKDF2 error path (Ben Noordhuis)


2011.12.04, Version 0.6.5 (stable), 6cc94db653a2739ab28e33b2d6a63c51bd986a9f

* npm workaround Windows antivirus software (isaacs)

* Upgrade V8 to 3.6.6.11


2011.12.02, Version 0.6.4 (stable), 9170077f13e5e5475b23d1d3c2e7f69bfe139727

* doc improvements (Kyle Young, Tim Oxley, Roman Shtylman, Mathias Bynens)

* upgrade bundled npm (Isaac Schlueter)

* polish Windows installer (Igor Zinkovsky, Isaac Schlueter)

* punycode: upgrade to v0.2.1 (Mathias Bynens)

* build: add –without-npm flag to configure script

* sys: deprecate module some more, print stack trace if NODE_DEBUG=sys

* cli: add -p switch, prints result of –eval

* #1997: fix Blowfish ECB encryption and decryption (Ingmar Runge)

* #2223: fix socket ‘close’ event being emitted twice

* #2224: fix RSS memory usage > 4 GB reporting (Russ Bradberry)

* #2225: fix util.inspect() object stringification bug (Nathan Rajlich)


2011.11.25, Version 0.6.3 (stable), b159c6d62e5756d3f8847419d29c6959ea288b56

* #2083 Land NPM in Node. It is included in packages/installers and installed
  on `make install`.

* #2076 Add logos to windows installer.

* #1711 Correctly handle http requests without headers. (Ben Noordhuis,
  Felix Geisendörfer)

* TLS: expose more openssl SSL context options and constants. (Ben Noordhuis)

* #2177 Windows: don't kill UDP socket when a packet fails to reach its
  destination. (Bert Belder)

* Windows: support paths longer than 260 characters. (Igor Zinkovsky)

* Windows: correctly resolve drive-relative paths. (Bert Belder)

* #2166 Don't leave file descriptor open after lchmod. (Isaac Schlueter)

* #2084 Add OS X .pkg build script to make file.

* #2160 Documentation improvements. (Ben Noordhuis)


2011.11.18, Version 0.6.2 (stable), a4402f0b2e410b19375a1d5c5fb7fe7f66f3c7f8

* doc improvements (Artur Adib, Trevor Burnham, Ryan Emery, Trent Mick)

* timers: remember extra setTimeout() arguments when timeout==0

* punycode: use Mathias Bynens's punycode library, it's more compliant

* repl: improved tab completion (Ryan Emery)

* buffer: fix range checks in .writeInt() functions (Lukasz Walukiewicz)

* tls: make cipher list configurable

* addons: make Buffer and ObjectWrap visible to Windows add-ons (Bert Belder)

* crypto: add PKCS#1 a.k.a RSA public key verification support

* windows: fix stdout writes when redirected to nul

* sunos: fix build on Solaris and Illumos

* Upgrade V8 to 3.6.6.8


2011.11.11, Version 0.6.1 (stable), 170f2addb2dd0c625bc4a6d461e89a31ad68b79b

* doc improvements (Eric Lovett, Ben Noordhuis, Scott Anderson, Yoji SHIDARA)

* crypto: make thread-safe (Ben Noordhuis)

* fix process.kill error object

* debugger: correctly handle source with multi-byte characters (Shigeki Ohtsu)

* make stdout and stderr non-destroyable (Igor Zinkovsky)

* fs: don't close uninitialized fs.watch handle (Ben Noordhuis)

* #2026 fix man page install on BSDs (Ben Noordhuis)

* #2040 fix unrecognized errno assert in uv_err_name

* #2043 fs: mkdir() should call callback if mode is omitted

* #2045 fs: fix fs.realpath on windows to return on error (Benjamin Pasero)

* #2047 minor cluster improvements

* #2052 readline get window columns correctly

* Upgrade V8 to 3.6.6.7


2011.11.04, Version 0.6.0 (stable), 865b077819a9271a29f982faaef99dc635b57fbc

* print undefined on undefined values in REPL (Nathan Rajlich)

* doc improvements (koichik, seebees, bnoordhuis,
  Maciej Małecki, Jacob Kragh)

* support native addon loading in windows (Bert Belder)

* rename getNetworkInterfaces() to networkInterfaces() (bnoordhuis)

* add pending accepts knob for windows (igorzi)

* http.request(url.parse(x)) (seebees)

* #1929 zlib Respond to 'resume' events properly (isaacs)

* stream.pipe: Remove resume and pause events

* test fixes for windows (igorzi)

* build system improvements (bnoordhuis)

* #1936 tls: does not emit 'end' from EncryptedStream (koichik)

* #758 tls: add address(), remoteAddress/remotePort

* #1399 http: emit Error object after .abort() (bnoordhuis)

* #1999 fs: make mkdir() default to 0777 permissions (bnoordhuis)

* #2001 fix pipe error codes

* #2002 Socket.write should reset timeout timer

* stdout and stderr are blocking when associated with file too.

* remote debugger support on windows (Bert Belder)

* convenience methods for zlib (Matt Robenolt)

* process.kill support on windows (igorzi)

* process.uptime() support on windows (igorzi)

* Return IPv4 addresses before IPv6 addresses from getaddrinfo

* util.inspect improvements (Nathan Rajlich)

* cluster module api changes

* Downgrade V8 to 3.6.6.6


2011.10.21, Version 0.5.10 (unstable), 220e61c1f65bf4db09699fcf6399c0809c0bc446

* Remove cmake build system, support for Cygwin, legacy code base,
	process.ENV, process.ARGV, process.memoryUsage().vsize, os.openOSHandle

* Documentation improvments (Igor Zinkovsky, Bert Belder, Ilya Dmitrichenko,
koichik, Maciej Małecki, Guglielmo Ferri, isaacs)

* Performance improvements (Daniel Ennis, Bert Belder, Ben Noordhuis)

* Long process.title support (Ben Noordhuis)

* net: register net.Server callback only once (Simen Brekken)

* net: fix connect queue bugs (Ben Noordhuis)

* debugger: fix backtrace err handling (Fedor Indutny)

* Use getaddrinfo instead of c-ares for dns.lookup

* Emit 'end' from crypto streams on close

* #1902 buffer: use NO_NULL_TERMINATION flag (koichik)

* #1907 http: Added support for HTTP PATCH verb (Thomas Parslow)

* #1644 add GetCPUInfo on windows (Karl Skomski)

* #1484, #1834, #1482, #771 Don't use a separate context for the repl.
  (isaacs)

* #1882 zlib Update 'availOutBefore' value, and test (isaacs)

* #1888 child_process.fork: don't modify args (koichik)

* #1516 tls: requestCert unusable with Firefox and Chrome (koichik)

* #1467 tls: The TLS API is inconsistent with the TCP API (koichik)

* #1894 net: fix error handling in listen() (koichik)

* #1860 console.error now goes through uv_tty_t

* Upgrade V8 to 3.7.0

* Upgrade GYP to r1081


2011.10.10, Version 0.5.9 (unstable), 3bd9b08fb125b606f97a4079b147accfdeebb07d

* fs.watch interface backed by kqueue, inotify, and ReadDirectoryChangesW
  (Igor Zinkovsky, Ben Noordhuis)

* add dns.resolveTxt (Christian Tellnes)

* Remove legacy http library (Ben Noordhuis)

* child_process.fork returns and works on Windows. Allows passing handles.
  (Igor Zinkovsky, Bert Belder)

* #1774 Lint and clean up for --harmony_block_scoping (Tyler Larson, Colton
  Baker)

* #1813 Fix ctrl+c on Windows (Bert Belder)

* #1844 unbreak --use-legacy (Ben Noordhuis)

* process.stderr now goes through libuv. Both process.stdout and
  process.stderr are blocking when referencing a TTY.

* net_uv performance improvements (Ben Noordhuis, Bert Belder)


2011.09.30, Version 0.5.8 (unstable), 7cc17a0cea1d25188c103745a7d0c24375e3a609

* zlib bindings (isaacs)

* Windows supports TTY ANSI escape codes (Bert Belder)

* Debugger improvements (Fedor Indutny)

* crypto: look up SSL errors with ERR_print_errors() (Ben Noordhuis)

* dns callbacks go through MakeCallback now

* Raise an error when a malformed package.json file is found. (Ben Leslie)

* buffers: handle bad length argument in constructor (Ben Noordhuis)

* #1726, unref process.stdout

* Doc improvements (Ben Noordhuis, Fedor Indutny, koichik)

* Upgrade libuv to fe18438


2011.09.16, Version 0.5.7 (unstable), 558241166c4f3c516e5a448e676db0b57119212f

* Upgrade V8 to 3.6.4

* Improve Windows compatibility

* Documentation improvements

* Debugger and REPL improvements (Fedor Indutny)

* Add legacy API support: net.Stream(fd), process.stdout.writable,
  process.stdout.fd

* Fix mkdir EEXIST handling (isaacs)

* Use net_uv instead of net_legacy for stdio

* Do not load readline from util.inspect

* #1673 Fix bug related to V8 context with accessors (Fedor Indutny)

* #1634 util: Fix inspection for Error (koichik)

* #1645 fs: Add positioned file writing feature to fs.WriteStream (Thomas
  Shinnick)

* #1637 fs: Unguarded fs.watchFile cache statWatchers checking fixed (Thomas
  Shinnick)

* #1695 Forward customFds to ChildProcess.spawn

* #1707 Fix hasOwnProperty security problem in querystring (isaacs)

* #1719 Drain OpenSSL error queue


2011.09.08, Version 0.5.6 (unstable), b49bec55806574a47403771bce1ee379c2b09ca2

* #345, #1635, #1648 Documentation improvements (Thomas Shinnick,
  Abimanyu Raja, AJ ONeal, Koichi Kobayashi, Michael Jackson, Logan Smyth,
  Ben Noordhuis)

* #650 Improve path parsing on windows (Bert Belder)

* #752 Remove headers sent check in OutgoingMessage.getHeader()
  (Peter Lyons)

* #1236, #1438, #1506, #1513, #1621, #1640, #1647 Libuv-related bugs fixed
  (Jorge Chamorro Bieling, Peter Bright, Luis Lavena, Igor Zinkovsky)

* #1296, #1612 crypto: Fix BIO's usage. (Koichi Kobayashi)

* #1345 Correctly set socket.remoteAddress with libuv backend (Bert Belder)

* #1429 Don't clobber quick edit mode on windows (Peter Bright)

* #1503 Make libuv backend default on unix, override with `node --use-legacy`

* #1565 Fix fs.stat for paths ending with \ on windows (Igor Zinkovsky)

* #1568 Fix x509 certificate subject parsing (Koichi Kobayashi)

* #1586 Make socket write encoding case-insensitive (Koichi Kobayashi)

* #1591, #1656, #1657 Implement fs in libuv, remove libeio and pthread-win32
  dependency on windows (Igor Zinkovsky, Ben Noordhuis, Ryan Dahl,
  Isaac Schlueter)

* #1592 Don't load-time link against CreateSymbolicLink on windows
  (Peter Bright)

* #1601 Improve API consistency when dealing with the socket underlying a HTTP
  client request (Mikeal Rogers)

* #1610 Remove DigiNotar CA from trusted list (Isaac Schlueter)

* #1617 Added some win32 os functions (Karl Skomski)

* #1624 avoid buffer overrun with 'binary' encoding (Koichi Kobayashi)

* #1633 make Buffer.write() always set _charsWritten (Koichi Kobayashi)

* #1644 Windows: set executables to be console programs (Peter Bright)

* #1651 improve inspection for sparse array (Koichi Kobayashi)

* #1672 set .code='ECONNRESET' on socket hang up errors (Ben Noordhuis)

* Add test case for foaf+ssl client certificate (Niclas Hoyer)

* Added RPATH environment variable to override run-time library paths
  (Ashok Mudukutore)

* Added TLS client-side session resumption support (Sean Cunningham)

* Added additional properties to getPeerCertificate (Nathan Rixham,
  Niclas Hoyer)

* Don't eval repl command twice when an error is thrown (Nathan Rajlich)

* Improve util.isDate() (Nathan Rajlich)

* Improvements in libuv backend and bindings, upgrade libuv to
  bd6066cb349a9b3a1b0d87b146ddaee06db31d10

* Show warning when using lib/sys.js (Maciej Malecki)

* Support plus sign in url protocol (Maciej Malecki)

* Upgrade V8 to 3.6.2


2011.08.26, Version 0.5.5 (unstable), d2d53d4bb262f517a227cc178a1648094ba54c20

* typed arrays, implementation from Plesk

* fix IP multicast on SunOS

* fix DNS lookup order: IPv4 first, IPv6 second (--use-uv only)

* remove support for UNIX datagram sockets (--use-uv only)

* UDP support for Windows (Bert Belder)

* #1572 improve tab completion for objects in the REPL (Nathan Rajlich)

* #1563 fix buffer overflow in child_process module (reported by Dean McNamee)

* #1546 fix performance regression in http module (reported by Brian Geffon)

* #1491 add PBKDF2 crypto support (Glen Low)

* #1447 remove deprecated http.cat() function (Mikeal Rogers)

* #1140 fix incorrect dispatch of vm.runInContext's filename argument
  (Antranig Basman)

* #1140 document vm.runInContext() and vm.createContext() (Antranig Basman)

* #1428 fix os.freemem() on 64 bits freebsd (Artem Zaytsev)

* #1164 make all DNS lookups async, fixes uncatchable exceptions
  (Koichi Kobayashi)

* fix incorrect ssl shutdown check (Tom Hughes)

* various cmake fixes (Tom Hughes)

* improved documentation (Koichi Kobayashi, Logan Smyth, Fedor Indutny,
  Mikeal Rogers, Maciej Małecki, Antranig Basman, Mickaël Delahaye)

* upgrade libuv to commit 835782a

* upgrade V8 to 3.5.8


2011.08.12, Version 0.5.4 (unstable), cfba1f59224ff8602c3fe9145181cad4c6df89a9

* libuv/Windows compatibility improvements

* Build on Microsoft Visual Studio via GYP. Use generate-projects.bat in the
  to build sln files. (Peter Bright, Igor Zinkovsky)

* Make Mikeal's HTTP agent client the default. Use old HTTP client with
  --use-http1

* Fixes https host header default port handling. (Mikeal Rogers)

* #1440 strip byte order marker when loading *.js and *.json files
  (Ben Noordhuis)

* #1434 Improve util.format() compatibility with browser. (Koichi Kobayashi)

* Provide unchecked uint entry points for integer Buffer.read/writeInt
  methods. (Robert Mustacchi)

* CMake improvements (Tom Huges)

* Upgrade V8 to 3.5.4.


2011.08.01, Version 0.5.3 (unstable), 4585330afef44ddfb6a4054bd9b0f190b352628b

* Fix crypto encryption/decryption with Base64. (SAWADA Tadashi)

* #243 Add an optional length argument to Buffer.write() (koichik)

* #657 convert nonbuffer data to string in fs.writeFile/Sync
  (Daniel Pihlström)

* Add process.features, remove process.useUV (Ben Noordhuis)

* #324 Fix crypto hmac to accept binary keys + add test cases from rfc 2202
  and 4231 (Stefan Bühler)

* Add Socket::bytesRead, Socket::bytesWritten (Alexander Uvarov)

* #572 Don't print result of --eval in CLI (Ben Noordhuis)

* #1223 Fix http.ClientRequest crashes if end() was called twice (koichik)

* #1383 Emit 'close' after all connections have closed (Felix Geisendörfer)

* Add sprintf-like util.format() function (Ben Noordhuis)

* Add support for TLS SNI (Fedor Indutny)

* New http agent implementation. Off by default the command line flag
  --use-http2 will enable it. "make test-http2" will run the tests
	for the new implementation. (Mikeal Rogers)

* Revert AMD compatibility. (isaacs)

* Windows: improvements, child_process support.

* Remove pkg-config file.

* Fix startup time regressions.

* doc improvements


2011.07.22, Version 0.5.2 (unstable), 08ffce1a00dde1199174b390a64a90b60768ddf5

* libuv improvements; named pipe support

* #1242 check for SSL_COMP_get_compression_methods() (Ben Noordhuis)

* #1348 remove require.paths (isaacs)

* #1349 Delimit NODE_PATH with ; on Windows (isaacs)

* #1335 Remove EventEmitter from C++

* #1357 Load json files with require() (isaacs)

* #1374 fix setting ServerResponse.statusCode in writeHead (Trent Mick)

* Fixed: GC was being run too often.

* Upgrade V8 to 3.4.14

* doc improvements


2011.07.14, Version 0.5.1 (unstable), f8bfa54d0fa509f9242637bef2869a1b1e842ec8

* #1233 Fix os.totalmem on FreeBSD amd64 (Artem Zaytsev)

* #1149 IDNA and Punycode support in url.parse
  (Jeremy Selier, Ben Noordhuis, isaacs)

* Export $CC and $CXX to uv and V8's build systems

* Include pthread-win32 static libraries in build (Igor Zinkovsky)

* #1199, #1094 Fix fs can't handle large file on 64bit platform (koichik)

* #1281 Make require a public member of module (isaacs)

* #1303 Stream.pipe returns the destination (Elijah Insua)

* #1229 Addons should not -DEV_MULTIPLICITY=0 (Brian White)

* libuv backend improvements

* Upgrade V8 to 3.4.10


2011.07.05, Version 0.5.0 (unstable), ae7ed8482ea7e53c59acbdf3cf0e0a0ae9d792cd

* New non-default libuv backend to support IOCP on Windows.
  Use --use-uv to enable.

* deprecate http.cat

* docs improved.

* add child_process.fork

* add fs.utimes() and fs.futimes() support (Ben Noordhuis)

* add process.uptime() (Tom Huges)

* add path.relative (Tony Huang)

* add os.getNetworkInterfaces()

* add remoteAddress and remotePort for client TCP connections
  (Brian White)

* add secureOptions flag, setting ciphers,
  SSL_OP_CRYPTOPRO_TLSEXT_BUG to TLS (Theo Schlossnagle)

* add process.arch (Nathan Rajlich)

* add reading/writing of floats and doubles from/to buffers (Brian White)

* Allow script to be read from stdin

* #477 add Buffer::fill method to do memset (Konstantin Käfer)

* #573 Diffie-Hellman support to crypto module (Håvard Stranden)

* #695 add 'hex' encoding to buffer (isaacs)

* #851 Update how REPLServer uses contexts (Ben Weaver)

* #853 add fs.lchow, fs.lchmod, fs.fchmod, fs.fchown (isaacs)

* #889 Allow to remove all EventEmitter listeners at once
  (Felix Geisendörfer)

* #926 OpenSSL NPN support (Fedor Indutny)

* #955 Change ^C handling in REPL (isaacs)

* #979 add support for Unix Domain Sockets to HTTP (Mark Cavage)

* #1173 #1170 add AMD, asynchronous module definition (isaacs)

* DTrace probes: support X-Forwarded-For (Dave Pacheco)


2011.09.15, Version 0.4.12 (stable), 771ba34ca7b839add2ef96879e1ffc684813cf7c

* Improve docs

* #1563 overflow in ChildProcess custom_fd.

* #1569, parse error on multi-line HTTP headers. (Ben Noordhuis)

* #1586 net: Socket write encoding case sensitivity (koichik)

* #1610 Remove DigiNotar CA from trusted list (isaacs)

* #1624 buffer: Avoid overrun with 'binary' encoding. (koichik)

* #1633 buffer: write() should always set _charsWritten. (koichik)

* #1707 hasOwnProperty usage security hole in querystring (isaacs)

* #1719 Drain OpenSSL error queue

* Fix error reporting in net.Server.listen


2011.08.17, Version 0.4.11 (stable), a745d19ce7d1c0e3778371af4f0346be70cf2c8e

* #738 Fix crypto encryption/decryption with Base64. (SAWADA Tadashi)

* #1202 net.createConnection defer DNS lookup error events to next tick
  (Ben Noordhuis)

* #1374 fix setting ServerResponse.statusCode in writeHead (Trent Mick)

* #1417 Fix http.ClientRequest crashes if end() was called twice

* #1497 querystring: Replace 'in' test with 'hasOwnProperty' (isaacs)

* #1546 http perf improvement

* fix memleak in libeio (Tom Hughes)

* cmake improvements (Tom Hughes)

* node_net.cc: fix incorrect sizeof() (Tom Hughes)

* Windows/cygwin: no more GetConsoleTitleW errors on XP (Bert Belder)

* Doc improvments (koichik, Logan Smyth, Ben Noordhuis, Arnout Kazemier)


2011.07.19, Version 0.4.10 (stable), 1b8dd65d6e3b82b6863ef38835cc436c5d30c1d5

* #394 Fix Buffer drops last null character in UTF-8

* #829 Backport r8577 from V8 (Ben Noordhuis)

* #877 Don't wait for HTTP Agent socket pool to establish connections.

* #915 Find kqueue on FreeBSD correctly (Brett Kiefer)

* #1085 HTTP: Fix race in abort/dispatch code (Stefan Rusu)

* #1274 debugger improvement (Yoshihiro Kikuchi)

* #1291 Properly respond to HEAD during end(body) hot path (Reid Burke)

* #1304 TLS: Fix race in abort/connection code (Stefan Rusu)

* #1360 Allow _ in url hostnames.

* Revert 37d529f8 - unbreaks debugger command parsing.

* Bring back global execScript

* Doc improvements


2011.06.29, Version 0.4.9 (stable), de44eafd7854d06cd85006f509b7051e8540589b

* Improve documentation

* #1095 error handling bug in stream.pipe() (Felix Geisendörfer)

* #1097 Fix a few leaks in node_crypto.cc (Ben Noordhuis)

* #562 #1078 Parse file:// urls properly (Ryan Petrello)

* #880 Option to disable SSLv2 (Jérémy Lal)

* #1087 Disabling SSL compression disabled with early OpenSSLs.

* #1144 debugger: don't allow users to input non-valid commands
  (Siddharth Mahendraker)

* Perf improvement for util.inherits

* #1166 Support for signature verification with RSA/DSA public keys
  (Mark Cavage)

* #1177 Remove node_modules lookup optimization to better support
  nested project structures (Mathias Buus)

* #1203 Add missing scope.Close to fs.sendfileSync

* #1187 Support multiple 'link' headers

* #1196 Fix -e/--eval can't load module from node_modules (Koichi Kobayashi)

* Upgrade V8 to 3.1.8.25, upgrade http-parser.


2011.05.20, Version 0.4.8 (stable), 7dd22c26e4365698dc3efddf138c4d399cb912c8

* #974 Properly report traceless errors (isaacs)

* #983 Better JSON.parse error detection in REPL (isaacs)

* #836 Agent socket errors bubble up to req only if req exists

* #1041 Fix event listener leak check timing (koichik)

*	#1038 Fix dns.resolve() with 'PTR' throws Error: Unknown type "PTR"
  (koichik)

* #1073 Share SSL context between server connections (Fedor Indutny)

* Disable compression with OpenSSL. Improves memory perf.

* Implement os.totalmem() and os.freemem() for SunOS (Alexandre Marangone)

* Fix a special characters in URL regression (isaacs)

* Fix idle timeouts in HTTPS (Felix Geisendörfer)

* SlowBuffer.write() with 'ucs2' throws ReferenceError. (koichik)

* http.ServerRequest 'close' sometimes gets an error argument
  (Felix Geisendörfer)

* Doc improvements

* cleartextstream.destroy() should close(2) the socket. Previously was being
	mapped to a shutdown(2) syscall.

* No longer compile out asserts and debug statements in normal build.

* Debugger improvements.

* Upgrade V8 to 3.1.8.16.


2011.04.22, Version 0.4.7 (stable), c85455a954411b38232e79752d4abb61bb75031b

* Don't emit error on ECONNRESET from read() #670

* Fix: Multiple pipes to the same stream were broken #929
  (Felix Geisendörfer)

* URL parsing/formatting corrections #954 (isaacs)

* make it possible to do repl.start('', stream) (Wade Simmons)

* Add os.loadavg for SunOS (Robert Mustacchi)

* Fix timeouts with floating point numbers #897 (Jorge Chamorro Bieling)

* Improve docs.


2011.04.13, Version 0.4.6 (stable), 58002d56bc79410c5ff397fc0e1ffec0665db38a

* Don't error on ENOTCONN from shutdown() #670

* Auto completion of built-in debugger suggests prefix match rather than
	partial match. (koichik)

* circular reference in vm modules. #822 (Jakub Lekstan)

* http response.readable should be false after 'end' #867 (Abe Fettig)

* Implement os.cpus() and os.uptime() on Solaris (Scott McWhirter)

* fs.ReadStream: Allow omission of end option for range reads #801
	(Felix Geisendörfer)

* Buffer.write() with UCS-2 should not be write partial char
	#916 (koichik)

* Pass secureProtocol through on tls.Server creation (Theo Schlossnagle)

* TLS use RC4-SHA by default

* Don't strangely drop out of event loop on HTTPS client uploads #892

* Doc improvements

* Upgrade v8 to 3.1.8.10


2011.04.01, Version 0.4.5 (stable), 787a343b588de26784fef97f953420b53a6e1d73

* Fix listener leak in stream.pipe() (Mikeal Rogers)

* Retain buffers in fs.read/write() GH-814 (Jorge Chamorro Bieling)

* TLS performance improvements

* SlowBuffer.prototype.slice bug GH-843

* process.stderr.write should return true

* Immediate pause/resume race condition GH-535 (isaacs)

* Set default host header properly GH-721 (isaacs)

* Upgrade V8 to 3.1.8.8


2011.03.26, Version 0.4.4 (stable), 25122b986a90ba0982697b7abcb0158c302a1019

* CryptoStream.end shouldn't throw if not writable GH-820

* Drop out if connection destroyed before connect() GH-819

* expose https.Agent

* Correctly setsid in tty.open GH-815

* Bug fix for failed buffer construction

* Added support for removing .once listeners (GH-806)

* Upgrade V8 to 3.1.8.5


2011.03.18, Version 0.4.3 (stable), c095ce1a1b41ca015758a713283bf1f0bd41e4c4

* Don't decrease server connection counter again if destroy() is called more
	than once GH-431 (Andreas Reich, Anders Conbere)

* Documentation improvements (koichik)

* Fix bug with setMaxListeners GH-682

* Start up memory footprint improvement. (Tom Hughes)

* Solaris improvements.

* Buffer::Length(Buffer*) should not invoke itself recursively GH-759 (Ben
  Noordhuis)

* TLS: Advertise support for client certs GH-774 (Theo Schlossnagle)

* HTTP Agent bugs: GH-787, GH-784, GH-803.

* Don't call GetMemoryUsage every 5 seconds.

* Upgrade V8 to 3.1.8.3


2011.03.02, Version 0.4.2 (stable), 39280e1b5731f3fcd8cc42ad41b86cdfdcb6d58b

* Improve docs.

* Fix process.on edge case with signal event (Alexis Sellier)

* Pragma HTTP header comma separation

* In addition to 'aborted' emit 'close' from incoming requests
  (Felix Geisendörfer)

* Fix memleak in vm.runInNewContext

* Do not cache modules that throw exceptions (Felix Geisendörfer)

* Build system changes for libnode (Aria Stewart)

* Read up the prototype of the 'env' object. (Nathan Rajlich)

* Add 'close' and 'aborted' events to Agent responses

* http: fix missing 'drain' events (Russell Haering)

* Fix process.stdout.end() throws ENOTSOCK error. (Koichi Kobayashi)

* REPL bug fixes (isaacs)

* node_modules folders should be highest priority (isaacs)

* URL parse more safely (isaacs)

* Expose errno with a string for dns/cares (Felix Geisendörfer)

* Fix tty.setWindowSize

* spawn: setuid after chdir (isaacs)

* SIGUSR1 should break the VM without delay

* Upgrade V8 to 3.1.8.


2011.02.19, Version 0.4.1 (stable), e8aef84191bc2c1ba2bcaa54f30aabde7f03769b

* Fixed field merging with progressive fields on writeHead()
  (TJ Holowaychuk)

* Make the repl respect node_modules folders (isaacs)

* Fix for DNS fail in HTTP request (Richard Rodger)

* Default to port 80 for http.request and http.get.

* Improve V8 support for Cygwin (Bert Belder)

* Fix fs.open param parsing. (Felix Geisendörfer)

* Fixed null signal.

* Fix various HTTP and HTTPS bugs

* cmake improvements (Tom Hughes)

* Fix: TLS sockets should not be writable after 'end'

* Fix os.cpus() on cygwin (Brian White)

* MinGW: OpenSSL support (Bert Belder)

* Upgrade V8 to 3.1.5, libev to 4.4.


2011.02.10, Version 0.4.0 (stable), eb155ea6f6a6aa341aa8c731dca8da545c6a4008

* require() improvements (isaacs)
  - understand package.json (isaacs)
  - look for 'node_modules' dir

* cmake fixes (Daniel Gröber)

* http: fix buffer writes to outgoing messages (Russell Haering)

* Expose UCS-2 Encoding (Konstantin Käfer)

* Support strings for octal modes (isaacs)

* Support array-ish args to Buffer ctor (isaacs)

* cygwin and mingw improvements (Bert Belder)

* TLS improvements

* Fewer syscalls during require (Bert Belder, isaacs)

* More DTrace probes (Bryan Cantrill,  Robert Mustacchi)

* 'pipe' event on pipe() (Mikeal Rogers)

* CRL support in TLS (Theo Schlossnagle)

* HTTP header manipulation methods (Tim Caswell, Charlie Robbins)

* Upgrade V8 to 3.1.2


2011.02.04, Version 0.3.8 (unstable), 9493b7563bff31525b4080df5aeef09747782d5e

* Add req.abort() for client side requests.

* Add exception.code for easy testing:
  Example: if (err.code == 'EADDRINUSE');

* Add process.stderr.

* require.main is the main module. (Isaac Schlueter)

* dgram: setMulticastTTL, setMulticastLoopback and addMembership.
  (Joe Walnes)

* Fix throttling in TLS connections

* Add socket.bufferSize

* MinGW improvements (Bert Belder)

* Upgrade V8 to 3.1.1

2011.01.27, Version 0.3.7 (unstable), d8579c6afdbe868de6dffa8db78bbe4ba2d03e0e

* Expose agent in http and https client. (Mikeal Rogers)

* Fix bug in http request's end method. (Ali Farhadi)

* MinGW: better net support (Bert Belder)

* fs.open should set FD_CLOEXEC

* DTrace probes (Bryan Cantrill)

* REPL fixes and improvements (isaacs, Bert Belder)

* Fix many bugs with legacy http.Client interface

* Deprecate process.assert. Use require('assert').ok

* Add callback parameter to socket.setTimeout(). (Ali Farhadi)

* Fixing bug in http request default encoding (Ali Farhadi)

* require: A module ID with a trailing slash must be a dir.
  (isaacs)

* Add ext_key_usage to getPeerCertificate (Greg Hughes)

* Error when child_process.exec hits maxBuffer.

* Fix option parsing in tls.connect()

* Upgrade to V8 3.0.10


2011.01.21, Version 0.3.6 (unstable), bb3e71466e5240626d9d21cf791fe43e87d90011

* REPL and other improvements on MinGW (Bert Belder)

* listen/bind errors should close net.Server

* New HTTP and HTTPS client APIs

* Upgrade V8 to 3.0.9


2011.01.16, Version 0.3.5 (unstable), b622bc6305e3c675e0edfcdbaa387d849ad0bba0

* Built-in debugger improvements.

* Add setsid, setuid, setgid options to child_process.spawn
  (Isaac Schlueter)

* tty module improvements.

* Upgrade libev to 4.3, libeio to latest, c-ares to 1.7.4

* Allow third party hooks before main module load.
  (See 496be457b6a2bc5b01ec13644b9c9783976159b2)

* Don't stat() on cached modules. (Felix Geisendörfer)


2011.01.08, Version 0.3.4 (unstable), 73f53e12e4a5b9ef7dbb4792bd5f8ad403094441

* Primordial mingw build (Bert Belder)

* HTTPS server

* Built in debugger 'node debug script.js'

* realpath files during module load (Mihai Călin Bazon)

* Rename net.Stream to net.Socket (existing name will continue to be
  supported)

* Fix process.platform


2011.01.02, Version 0.3.3 (unstable), 57544ba1c54c7d0da890317deeb73076350c5647

* TLS improvements.

* url.parse(url, true) defaults query field to {} (Jeremy Martin)

* Upgrade V8 to 3.0.4

* Handle ECONNABORT properly (Theo Schlossnagle)

* Fix memory leaks (Tom Hughes)

* Add os.cpus(), os.freemem(), os.totalmem(), os.loadavg() and other
  functions for OSX, Linux, and Cygwin. (Brian White)

* Fix REPL syntax error bug (GH-543), improve how REPL commands are
  evaluated.

* Use process.stdin instead of process.openStdin().

* Disable TLS tests when node doesn't have OpenSSL.


2010.12.16, Version 0.3.2 (unstable), 4bb914bde9f3c2d6de00853353b6b8fc9c66143a

* Rip out the old (broken) TLS implementation introduce new tested
  implementation and API. See docs. HTTPS not supported in this release.

* Introduce 'os' and 'tty' modules.

* Callback parameters for socket.write() and socket.connect().

* Support CNAME lookups in DNS module. (Ben Noordhuis)

* cmake support (Tom Hughes)

* 'make lint'

* oprofile support (./configure --oprofile)

* Lots of bug fixes, including:
  - Memory leak in ChildProcess:Spawn(). (Tom Hughes)
  - buffer.slice(0, 0)
  - Global variable leaks
  - clearTimeouts calling multiple times (Michael W)
  - utils.inspect's detection of circular structures (Tim Cooijmans)
  - Apple's threaded write()s bug (Jorge Chamorro Bieling)
  - Make sure raw mode is disabled when exiting a terminal-based REPL.
    (Brian White)

* Deprecate process.compile, process.ENV

* Upgrade V8 to 3.0.3, upgrade http-parser.


2010.11.16, Version 0.3.1 (unstable), ce9a54aa1fbf709dd30316af8a2f14d83150e947

* TLS improvements (Paul Querna)
  - Centralize error handling in SecureStream
  - Add SecurePair for handling of a ssl/tls stream.

* New documentation organization (Micheil Smith)

* allowHalfOpen TCP connections disabled by default.

* Add C++ API for constructing fast buffer from string

* Move idle timers into its own module

* Gracefully handle EMFILE and server.maxConnections

* make "node --eval" eval in the global scope.
  (Jorge Chamorro Bieling)

* Let exit listeners know the exit code (isaacs)

* Handle cyclic links smarter in fs.realpath (isaacs)

* Remove node-repl (just use 'node' without args)

* Rewrite libeio After callback to use req->result instead of req->errorno
  for error checking (Micheil Smith)

* Remove warning about deprecating 'sys' - too aggressive

* Make writes to process.env update the real environment. (Ben Noordhuis)

* Set FD_CLOEXEC flag on stdio FDs before spawning. (Guillaume Tuton)

* Move ev_loop out of javascript

* Switch \n with \r\n for all strings printed out.

* Added support for cross compilation (Rasmus Andersson)

* Add --profile flag to configure script, enables gprof profiling.
  (Ben Noordhuis)

* writeFileSync could exhibit pathological behavior when a buffer
  could not be written to the file in a single write() call.

* new path.join behavior (isaacs)
  - Express desired path.join behavior in tests.
  - Update fs.realpath to reflect new path.join behavior
  - Update url.resolve() to use new path.join behavior.

* API: Move process.binding('evals') to require('vm')

* Fix V8 build on Cygwin (Bert Belder)

* Add ref to buffer during fs.write and fs.read

* Fix segfault on test-crypto

* Upgrade http-parser to latest and V8 to 2.5.3


2010.10.23, Version 0.3.0 (unstable) 1582cfebd6719b2d2373547994b3dca5c8c569c0

* Bugfix: Do not spin on accept() with EMFILE

* Improvements to readline.js (Trent Mick, Johan Euphrosine, Brian White)

* Safe constructors (missing 'new' doesn't segfault)

* Fix process.nextTick so thrown errors don't confuse it.
  (Benjamin Thomas)

* Allow Strings for ports on net.Server.listen (Bradley Meck)

* fs bugfixes (Tj Holowaychuk, Tobie Langel, Marco Rogers, isaacs)

* http bug fixes (Fedor Indutny, Mikeal Rogers)

* Faster buffers; breaks C++ API (Tim-Smart, Stéphan Kochen)

* crypto, tls improvements (Paul Querna)

* Add lfs flags to node addon script

* Simpler querystring parsing; breaks API (Peter Griess)

* HTTP trailers (Mark Nottingham)

* http 100-continue support (Mark Nottingham)

* Module system simplifications (Herbert Vojčík, isaacs, Tim-Smart)
  - remove require.async
  - remove registerExtension, add .extensions
  - expose require.resolve
  - expose require.cache
  - require looks in  node_modules folders

* Add --eval command line option (TJ Holowaychuk)

* Commas last in sys.inspect

* Constants moved from process object to require('constants')

* Fix parsing of linux memory (Vitali Lovich)

* inspect shows function names (Jorge Chamorro Bieling)

* uncaughtException corner cases (Felix Geisendörfer)

* TCP clients now buffer writes before connection

* Rename sys module to 'util' (Micheil Smith)

* Properly set stdio handlers to blocking on SIGTERM and SIGINT
  (Tom Hughes)

* Add destroy methods to HTTP messages

* base64 improvements (isaacs, Jorge Chamorro Bieling)

* API for defining REPL commands (Sami Samhuri)

* child_process.exec timeout fix (Aaron Heckmann)

* Upgrade V8 to 2.5.1, Libev to 4.00, libeio, http-parser


2010.08.20, Version 0.2.0, 9283e134e558900ba89d9a33c18a9bdedab07cb9

* process.title support for FreeBSD, Macintosh, Linux

* Fix OpenSSL 100% CPU usage on error (Illarionov Oleg)

* Implement net.Server.maxConnections.

* Fix process.platform, add process.version.

* Add --without-snapshot configure option.

* Readline REPL improvements (Trent Mick)

* Bug fixes.

* Upgrade V8 to 2.3.8


2010.08.13, Version 0.1.104, b14dd49222687c12f3e8eac597cff4f2674f84e8

* Various bug fixes (console, querystring, require)

* Set cwd for child processes (Bert Belder)

* Tab completion for readline (Trent Mick)

* process.title getter/setter for OSX, Linux, Cygwin.
	(Rasmus Andersson, Bert Belder)

* Upgrade V8 to 2.3.6


2010.08.04, Version 0.1.103, 0b925d075d359d03426f0b32bb58a5e05825b4ea

* Implement keep-alive for http.Client (Mikeal Rogers)

* base64 fixes. (Ben Noordhuis)

* Fix --debug-brk (Danny Coates)

* Don't let path.normalize get above the root. (Isaac Schlueter)

* Allow signals to be used with process.on in addition to
  process.addListener. (Brian White)

* Globalize the Buffer object

* Use kqueue on recent macintosh builds

* Fix addrlen for unix_dgram sockets (Benjamin Kramer)

* Fix stats.isDirectory() and friends (Benjamin Kramer)

* Upgrade http-parser, V8 to 2.3.5


2010.07.25, Version 0.1.102, 2a4568c85f33869c75ff43ccd30f0ec188b43eab

* base64 encoding for Buffers.

* Buffer support for Cipher, Decipher, Hmac, Sign and Verify
  (Andrew Naylor)

* Support for reading byte ranges from files using fs.createReadStream.
  (Chandra Sekar)

* Fix Buffer.toString() on 0-length slices. (Peter Griess)

* Cache modules based on filename rather than ID (Isaac Schlueter)

* querystring improvments (Jan Kassens, Micheil Smith)

* Support DEL in the REPL. (Jérémy Lal)

* Upgrade http-parser, upgrade V8 to 2.3.2


2010.07.16, Version 0.1.101, 0174ceb6b24caa0bdfc523934c56af9600fa9b58

* Added env to child_process.exec (Сергей Крыжановский)

* Allow modules to optionally be loaded in separate contexts
  with env var NODE_MODULE_CONTEXTS=1.

* setTTL and setBroadcast for dgram (Matt Ranney)

* Use execPath for default NODE_PATH, not installPrefix
  (Isaac Schlueter)

* Support of console.dir + console.assert (Jerome Etienne)

* on() as alias to addListener()

* Use javascript port of Ronn to build docs (Jérémy Lal)

* Upgrade V8 to 2.3.0


2010.07.03, Version 0.1.100, a6b8586e947f9c3ced180fe68c233d0c252add8b

* process.execPath (Marshall Culpepper)

* sys.pump (Mikeal Rogers)

* Remove ini and mjsunit libraries.

* Introduce console.log() and friends.

* Switch order of arguments for Buffer.write (Blake Mizerany)

* On overlapping buffers use memmove (Matt Ranney)

* Resolve .local domains with getaddrinfo()

* Upgrade http-parser, V8 to 2.2.21


2010.06.21, Version 0.1.99, a620b7298f68f68a855306437a3b60b650d61d78

* Datagram sockets (Paul Querna)

* fs.writeFile could not handle utf8 (Felix Geisendörfer)
  and now accepts Buffers (Aaron Heckmann)

* Fix crypto memory leaks.

* A replacement for decodeURIComponent that doesn't throw.
  (Isaac Schlueter)

* Only concatenate some incoming HTTP headers. (Peter Griess)

* Upgrade V8 to 2.2.18


2010.06.11, Version 0.1.98, 10d8adb08933d1d4cea60192c2a31c56d896733d

* Port to Windows/Cygwin (Raffaele Sena)

* File descriptor passing on unix sockets. (Peter Griess)

* Simple, builtin readline library. REPL is now entered by
  executing "node" without arguments.

* Add a parameter to spawn() that sets the child's stdio file
  descriptors. (Orlando Vazquez)

* Upgrade V8 to 2.2.16, http-parser fixes, upgrade c-ares to 1.7.3.


2010.05.29, Version 0.1.97, 0c1aa36835fa6a3557843dcbc6ed6714d353a783

* HTTP throttling: outgoing messages emit 'drain' and write() returns false
  when send buffer is full.

* API: readFileSync without encoding argument now returns a Buffer

* Improve Buffer C++ API; addons now compile with debugging symbols.

* Improvements to  path.extname() and REPL; add fs.chown().

* fs.ReadStream now emits buffers, fs.readFileSync returns buffers.

* Bugfix: parsing HTTP responses to HEAD requests.

* Port to OpenBSD.

* Upgrade V8 to 2.2.12, libeio, http-parser.


2010.05.21, Version 0.1.96, 9514a4d5476225e8c8310ce5acae2857033bcaaa

* Thrown errors in http and socket call back get bubbled up.

* Add fs.fsync (Andrew Johnston)

* Bugfix: signal unregistering (Jonas Pfenniger)

* Added better error messages for async and sync fs calls with paths
  (TJ Holowaychuk)

* Support arrays and strings in buffer constructor.
  (Felix Geisendörfer)

* Fix errno reporting in DNS exceptions.

* Support buffers in fs.WriteStream.write.

* Bugfix: Safely decode a utf8 streams that are broken on a multbyte
  character (http and net). (Felix Geisendörfer)

* Make Buffer's C++ constructor public.

* Deprecate sys.p()

* FIX path.dirname('/tmp') => '/'. (Jonathan Rentzsch)


2010.05.13, Version 0.1.95, 0914d33842976c2c870df06573b68f9192a1fb7a

* Change GC idle notify so that it runs alongside setInterval

* Install node_buffer.h on make install

* fs.readFile returns Buffer by default (Tim Caswell)

* Fix error reporting in child_process callbacks

* Better logic for testing if an argument is a port

* Improve error reporting (single line "node.js:176:9" errors)

* Bugfix: Some http responses being truncated (appeared in 0.1.94)

* Fix long standing net idle timeout bugs. Enable 2 minute timeout
  by default in HTTP servers.

* Add fs.fstat (Ben Noordhuis)

* Upgrade to V8 2.2.9


2010.05.06, Version 0.1.94, f711d5343b29d1e72e87107315708e40951a7826

* Look in /usr/local/lib/node for modules, so that there's a way
  to install modules globally (Issac Schlueter)

* SSL improvements (Rhys Jones, Paulo Matias)

* Added c-ares headers for linux-arm (Jonathan Knezek)

* Add symbols to release build

* HTTP upgrade improvements, docs (Micheil Smith)

* HTTP server emits 'clientError' instead of printing message

* Bugfix: Don't emit 'error' twice from http.Client

* Bugfix: Ignore SIGPIPE

* Bugfix: destroy() instead of end() http connection at end of
  pipeline

* Bugfix: http.Client may be prematurely released back to the
  free pool.  (Thomas Lee)

* Upgrade V8 to 2.2.8


2010.04.29, Version 0.1.93, 557ba6bd97bad3afe0f9bd3ac07efac0a39978c1

  * Fixed no 'end' event on long chunked HTTP messages
    https://github.com/joyent/node/issues/77

  * Remove legacy modules http_old and tcp_old

  * Support DNS MX queries (Jérémy Lal)

  * Fix large socket write (tlb@tlb.org)

  * Fix child process exit codes (Felix Geisendörfer)

  * Allow callers to disable PHP/Rails style parameter munging in
    querystring.stringify (Thomas Lee)

  * Upgrade V8 to 2.2.6


2010.04.23, Version 0.1.92, caa828a242f39b6158084ef4376355161c14fe34

  * OpenSSL support. Still undocumented (see tests). (Rhys Jones)

  * API: Unhandled 'error' events throw.

  * Script class with eval-function-family in binding('evals') plus tests.
    (Herbert Vojcik)

  * stream.setKeepAlive (Julian Lamb)

  * Bugfix: Force no body on http 204 and 304

  * Upgrade Waf to 1.5.16, V8 to 2.2.4.2


2010.04.15, Version 0.1.91, 311d7dee19034ff1c6bc9098c36973b8d687eaba

  * Add incoming.httpVersion

  * Object.prototype problem with C-Ares binding

  * REPL can be run from multiple different streams. (Matt Ranney)

  * After V8 heap is compact, don't use a timer every 2 seconds.

  * Improve nextTick implementation.

  * Add primative support for Upgrading HTTP connections.
    (See commit log for docs 760bba5)

  * Add timeout and maxBuffer options to child_process.exec

  * Fix bugs.

  * Upgrade V8 to 2.2.3.1


2010.04.09, Version 0.1.90, 07e64d45ffa1856e824c4fa6afd0442ba61d6fd8

  * Merge writing of networking system (net2)
   - New Buffer object for binary data.
   - Support UNIX sockets, Pipes
   - Uniform stream API
   - Currently no SSL
   - Legacy modules can be accessed at 'http_old' and 'tcp_old'

  * Replace udns with c-ares. (Krishna Rajendran)

  * New documentation system using Markdown and Ronn
    (Tim Caswell, Micheil Smith)

  * Better idle-time GC

  * Countless small bug fixes.

  * Upgrade V8 to 2.2.X, WAF 1.5.15


2010.03.19, Version 0.1.33, 618296ef571e873976f608d91a3d6b9e65fe8284

  * Include lib/ directory in node executable. Compile on demand.

  * evalcx clean ups (Isaac Z. Schlueter, Tim-Smart)

  * Various fixes, clean ups

  * V8 upgraded to 2.1.5


2010.03.12, Version 0.1.32, 61c801413544a50000faa7f58376e9b33ba6254f

  * Optimize event emitter for single listener

  * Add process.evalcx, require.registerExtension (Tim Smart)

  * Replace --cflags with --vars

  * Fix bugs in fs.create*Stream (Felix Geisendörfer)

  * Deprecate process.mixin, process.unloop

  * Remove the 'Error: (no message)' exceptions, print stack
    trace instead

  * INI parser bug fixes (Isaac Schlueter)

  * FreeBSD fixes (Vanilla Hsu)

  * Upgrade to V8 2.1.3, WAF 1.5.14a, libev


2010.03.05, Version 0.1.31, 39b63dfe1737d46a8c8818c92773ef181fd174b3

  * API: - Move process.watchFile into fs module
         - Move process.inherits to sys

  * Improve Solaris port

  * tcp.Connection.prototype.write now returns boolean to indicate if
    argument was flushed to the kernel buffer.

  * Added fs.link, fs.symlink, fs.readlink, fs.realpath
    (Rasmus Andersson)

  * Add setgid,getgid (James Duncan)

  * Improve sys.inspect (Benjamin Thomas)

  * Allow passing env to child process (Isaac Schlueter)

  * fs.createWriteStream, fs.createReadStream (Felix Geisendörfer)

  * Add INI parser (Rob Ellis)

  * Bugfix: fs.readFile handling encoding (Jacek Becela)

  * Upgrade V8 to 2.1.2


2010.02.22, Version 0.1.30, bb0d1e65e1671aaeb21fac186b066701da0bc33b

  * Major API Changes

    - Promises removed. See
      http://groups.google.com/group/nodejs/msg/426f3071f3eec16b
      http://groups.google.com/group/nodejs/msg/df199d233ff17efa
      The API for fs was

         fs.readdir("/usr").addCallback(function (files) {
           puts("/usr files: " + files);
         });

      It is now

         fs.readdir("/usr", function (err, files) {
           if (err) throw err;
           puts("/usr files: " + files);
         });

    - Synchronous fs operations exposed, use with care.

    - tcp.Connection.prototype.readPause() and readResume()
      renamed to pause() and resume()

    - http.ServerResponse.prototype.sendHeader() renamed to
      writeHeader(). Now accepts reasonPhrase.

  * Compact garbage on idle.

  * Configurable debug ports, and --debug-brk (Zoran Tomicic)

  * Better command line option parsing (Jeremy Ashkenas)

  * Add fs.chmod (Micheil Smith), fs.lstat (Isaac Z. Schlueter)

  * Fixes to process.mixin (Rasmus Andersson, Benjamin Thomas)

  * Upgrade V8 to 2.1.1


2010.02.17, Version 0.1.29, 87d5e5b316a4276bcf881f176971c1a237dcdc7a

  * Major API Changes
    - Remove 'file' module
    - require('posix') -----------------> require('fs')
    - fs.cat ---------------------------> fs.readFile
    - file.write -----------------------> fs.writeFile
    - TCP 'receive' event --------------> 'data'
    - TCP 'eof' event ------------------> 'end'
    - TCP send() -----------------------> write()
    - HTTP sendBody() ------------------> write()
    - HTTP finish() --------------------> close()
    - HTTP 'body' event ----------------> 'data'
    - HTTP 'complete' event ------------> 'end'
    - http.Client.prototype.close() (formerly finish()) no longer
      takes an argument. Add the 'response' listener manually.
    - Allow strings for the flag argument to fs.open
      ("r", "r+", "w", "w+", "a", "a+")

  * Added multiple arg support for sys.puts(), print(), etc.
    (tj@vision-media.ca)

  * sys.inspect(Date) now shows the date value (Mark Hansen)

  * Calculate page size with getpagesize for armel (Jérémy Lal)

  * Bugfix: stderr flushing.

  * Bugfix: Promise late chain (Yuichiro MASUI)

  * Bugfix: wait() on fired promises
    (Felix Geisendörfer, Jonas Pfenniger)

  * Bugfix: Use InstanceTemplate() instead of PrototypeTemplate() for
    accessor methods. Was causing a crash with Eclipse debugger.
    (Zoran Tomicic)

  * Bugfix: Throw from connection.connect if resolving.
    (Reported by James Golick)


2010.02.09, Version 0.1.28, 49de41ef463292988ddacfb01a20543b963d9669

  * Use Google's jsmin.py which can be used for evil.

  * Add posix.truncate()

  * Throw errors from server.listen()

  * stdio bugfix (test by Mikeal Rogers)

  * Module system refactor (Felix Geisendörfer, Blaine Cook)

  * Add process.setuid(), getuid() (Michael Carter)

  * sys.inspect refactor (Tim Caswell)

  * Multipart library rewrite (isaacs)


2010.02.03, Version 0.1.27, 0cfa789cc530848725a8cb5595224e78ae7b9dd0

  * Implemented __dirname (Felix Geisendörfer)

  * Downcase process.ARGV, process.ENV, GLOBAL
    (now process.argv, process.env, global)

  * Bug Fix: Late promise promise callbacks firing
    (Felix Geisendörfer, Jonas Pfenniger)

  * Make assert.AssertionError instance of Error

  * Removed inline require call for querystring
    (self@cloudhead.net)

  * Add support for MX, TXT, and SRV records in DNS module.
    (Blaine Cook)

  * Bugfix: HTTP client automatically reconnecting

  * Adding OS X .dmg build scripts. (Standa Opichal)

  * Bugfix: ObjectWrap memory leak

  * Bugfix: Multipart handle Content-Type headers with charset
    (Felix Geisendörfer)

  * Upgrade http-parser to fix header overflow attack.

  * Upgrade V8 to 2.1.0

  * Various other bug fixes, performance improvements.


2010.01.20, Version 0.1.26, da00413196e432247346d9e587f8c78ce5ceb087

  * Bugfix, HTTP eof causing crash (Ben Williamson)

  * Better error message on SyntaxError

  * API: Move Promise and EventEmitter into 'events' module

  * API: Add process.nextTick()

  * Allow optional params to setTimeout, setInterval
    (Micheil Smith)

  * API: change some Promise behavior (Felix Geisendörfer)
    - Removed Promise.cancel()
    - Support late callback binding
    - Make unhandled Promise errors throw an exception

  * Upgrade V8 to 2.0.6.1

  * Solaris port (Erich Ocean)


2010.01.09, Version 0.1.25, 39ca93549af91575ca9d4cbafd1e170fbcef3dfa

  * sys.inspect() improvements (Tim Caswell)

  * path module improvements (isaacs, Benjamin Thomas)

  * API: request.uri -> request.url
    It is no longer an object, but a string. The 'url' module
    was addded to parse that string. That is, node no longer
    parses the request URL automatically.

       require('url').parse(request.url)

    is roughly equivlent to the old request.uri object.
    (isaacs)

  * Bugfix: Several libeio related race conditions.

  * Better errors for multipart library (Felix Geisendörfer)

  * Bugfix: Update node-waf version to 1.5.10

  * getmem for freebsd (Vanilla Hsu)


2009.12.31, Version 0.1.24, 642c2773a7eb2034f597af1cd404b9e086b59632

  * Bugfix: don't chunk responses to HTTP/1.0 clients, even if
    they send Connection: Keep-Alive (e.g. wget)

  * Bugfix: libeio race condition

  * Bugfix: Don't segfault on unknown http method

  * Simplify exception reporting

  * Upgrade V8 to 2.0.5.4


2009.12.22, Version 0.1.23, f91e347eeeeac1a8bd6a7b462df0321b60f3affc

  * Bugfix: require("../blah") issues (isaacs)

  * Bugfix: posix.cat (Jonas Pfenniger)

  * Do not pause request for multipart parsing (Felix Geisendörfer)


2009.12.19, Version 0.1.22, a2d809fe902f6c4102dba8f2e3e9551aad137c0f

  * Bugfix: child modules get wrong id with "index.js" (isaacs)

  * Bugfix: require("../foo") cycles (isaacs)

  * Bugfix: require() should throw error if module does.

  * New URI parser stolen from Narwhal (isaacs)

  * Bugfix: correctly check kqueue and epoll. (Rasmus Andersson)

  * Upgrade WAF to 1.5.10

  * Bugfix: posix.statSync() was crashing

  * Statically define string symbols for performance improvement

  * Bugfix: ARGV[0] weirdness

  * Added superCtor to ctor.super_ instead superCtor.prototype.
    (Johan Dahlberg)

  * http-parser supports webdav methods

  * API: http.Client.prototype.request() (Christopher Lenz)


2009.12.06, Version 0.1.21, c6affb64f96a403a14d20035e7fbd6d0ce089db5

  * Feature: Add HTTP client TLS support (Rhys Jones)

  * Bugfix: use --jobs=1 with WAF

  * Bugfix: Don't use chunked encoding for 1.0 requests

  * Bugfix: Duplicated header weren't handled correctly

  * Improve sys.inspect (Xavier Shay)

  * Upgrade v8 to 2.0.3

  * Use CommonJS assert API (Felix Geisendörfer, Karl Guertin)


2009.11.28, Version 0.1.20, aa42c6790da8ed2cd2b72051c07f6251fe1724d8

  * Add gnutls version to configure script

  * Add V8 heap info to process.memoryUsage()

  * process.watchFile callback has 2 arguments with the stat object
    (choonkeat@gmail.com)


2009.11.28, Version 0.1.19, 633d6be328708055897b72327b88ac88e158935f

  * Feature: Initial TLS support for TCP servers and clients.
    (Rhys Jones)

  * Add options to process.watchFile()

  * Add process.umask() (Friedemann Altrock)

  * Bugfix: only detach timers when active.

  * Bugfix: lib/file.js write(), shouldn't always emit errors or success
    (onne@onnlucky.com)

  * Bugfix: Memory leak in fs.write
    (Reported by onne@onnlucky.com)

  * Bugfix: Fix regular expressions detecting outgoing message headers.
    (Reported by Elliott Cable)

  * Improvements to Multipart parser (Felix Geisendörfer)

  * New HTTP parser

  * Upgrade v8 to 2.0.2


2009.11.17, Version 0.1.18, 027829d2853a14490e6de9fc5f7094652d045ab8

  * Feature: process.watchFile() process.unwatchFile()

  * Feature: "uncaughtException" event on process
    (Felix Geisendörfer)

  * Feature: 'drain' event to tcp.Connection

  * Bugfix: Promise.timeout() blocked the event loop
    (Felix Geisendörfer)

  * Bugfix: sendBody() and chunked utf8 strings
    (Felix Geisendörfer)

  * Supply the strerror as a second arg to the tcp.Connection close
    event (Johan Sørensen)

  * Add EventEmitter.removeListener (frodenius@gmail.com)

  * Format JSON for inspecting objects (Felix Geisendörfer)

  * Upgrade libev to latest CVS


2009.11.07, Version 0.1.17, d1f69ef35dac810530df8249d523add168e09f03

  * Feature: process.chdir() (Brandon Beacher)

  * Revert http parser upgrade. (b893859c34f05db5c45f416949ebc0eee665cca6)
    Broke keep-alive.

  * API: rename process.inherits to sys.inherits


2009.11.03, Version 0.1.16, 726865af7bbafe58435986f4a193ff11c84e4bfe

  * API: Use CommonJS-style module requiring
    - require("/sys.js") becomes require("sys")
    - require("circle.js") becomes require("./circle")
    - process.path.join() becomes require("path").join()
    - __module becomes module

  * API: Many namespacing changes
    - Move node.* into process.*
    - Move node.dns into module "dns"
    - Move node.fs into module "posix"
    - process is no longer the global object. GLOBAL is.

  For more information on the API changes see:
    http://thread.gmane.org/gmane.comp.lang.javascript.nodejs/6
    http://thread.gmane.org/gmane.comp.lang.javascript.nodejs/14

  * Feature: process.platform, process.memoryUsage()

  * Feature: promise.cancel() (Felix Geisendörfer)

  * Upgrade V8 to 1.3.18


2009.10.28, Version 0.1.15, eca2de73ed786b935507fd1c6faccd8df9938fd3

  * Many build system fixes (esp. for OSX users)

  * Feature: promise.timeout() (Felix Geisendörfer)

  * Feature: Added external interface for signal handlers, process.pid, and
    process.kill() (Brandon Beacher)

  * API: Rename node.libraryPaths to require.paths

  * Bugfix: 'data' event for stdio should emit a string

  * Large file support

  * Upgrade http_parser

  * Upgrade v8 to 1.3.16


2009.10.09, Version 0.1.14, b12c809bb84d1265b6a4d970a5b54ee8a4890513

  * Feature: Improved addon builds with node-waf

  * Feature: node.SignalHandler (Brandon Beacher)

  * Feature: Enable V8 debugging (but still need to make a debugger)

  * API: Rename library /utils.js to /sys.js

  * Clean up Node's build system

  * Don't use parseUri for HTTP server

  * Remove node.pc

  * Don't use /bin/sh to create child process except with exec()

  * API: Add __module to reference current module

  * API: Remove include() add node.mixin()

  * Normalize http headers; "Content-Length" becomes "content-length"

  * Upgrade V8 to 1.3.15


2009.09.30, Version 0.1.13, 58493bb05b3da3dc8051fabc0bdea9e575c1a107

  * Feature: Multipart stream parser (Felix Geisendörfer)

  * API: Move node.puts(), node.exec() and others to /utils.js

  * API: Move http, tcp libraries to /http.js and /tcp.js

  * API: Rename node.exit() to process.exit()

  * Bugfix: require() and include() should work in callbacks.

  * Pass the Host header in http.cat calls

  * Add warning when coroutine stack size grows too large.

  * Enhance repl library (Ray Morgan)

  * Bugfix: build script for
      GCC 4.4 (removed -Werror in V8),
      on Linux 2.4,
      and with Python 2.4.4.

  * Add read() and write() to /file.js to read and write
    whole files at once.


2009.09.24, Version 0.1.12, 2f56ccb45e87510de712f56705598b3b4e3548ec

  * Feature: System modules, node.libraryPaths

  * API: Remove "raw" encoding, rename "raws" to "binary".

  * API: Added connection.setNoDElay() to disable Nagle algo.

  * Decrease default TCP server backlog to 128

  * Bugfix: memory leak involving node.fs.* methods.

  * Upgrade v8 to 1.3.13


2009.09.18, Version 0.1.11, 5ddc4f5d0c002bac0ae3d62fc0dc58f0d2d83ec4

  * API: default to utf8 encoding for node.fs.cat()

  * API: add node.exec()

  * API: node.fs.read() takes a normal encoding parameter.

  * API: Change arguments of emit(), emitSuccess(), emitError()

  * Bugfix: node.fs.write() was stack allocating buffer.

  * Bugfix: ReportException shouldn't forget the top frame.

  * Improve buffering for HTTP outgoing messages

  * Fix and reenable x64 macintosh build.

  * Upgrade v8 to 1.3.11


2009.09.11, Version 0.1.10, 12bb0d46ce761e3d00a27170e63b40408c15b558

  * Feature: raw string encoding "raws"

  * Feature: access to environ through "ENV"

  * Feature: add isDirectory, isFile, isSocket, ... methods
    to stats object.

  * Bugfix: Internally use full paths when loading modules
    this fixes a shebang loading problem.

  * Bugfix: Add '--' command line argument for seperating v8
    args from program args.

  * Add man page.

  * Add node-repl

  * Upgrade v8 to 1.3.10

2009.09.05, Version 0.1.9, d029764bb32058389ecb31ed54a5d24d2915ad4c

  * Bugfix: Compile on Snow Leopard.

  * Bugfix: Malformed URIs raising exceptions.

2009.09.04, Version 0.1.8, e6d712a937b61567e81b15085edba863be16ba96

  * Feature: External modules

  * Feature: setTimeout() for node.tcp.Connection

  * Feature: add node.cwd(), node.fs.readdir(), node.fs.mkdir()

  * Bugfix: promise.wait() releasing out of order.

  * Bugfix: Asyncly do getaddrinfo() on Apple.

  * Disable useless evcom error messages.

  * Better stack traces.

  * Built natively on x64.

  * Upgrade v8 to 1.3.9

2009.08.27, Version 0.1.7, f7acef9acf8ba8433d697ad5ed99d2e857387e4b

  * Feature: global 'process' object. Emits "exit".

  * Feature: promise.wait()

  * Feature: node.stdio

  * Feature: EventEmitters emit "newListener" when listeners are
    added

  * API:  Use flat object instead of array-of-arrays for HTTP
    headers.

  * API: Remove buffered file object (node.File)

  * API: require(), include() are synchronous. (Uses
    continuations.)

  * API: Deprecate onLoad and onExit.

  * API: Rename node.Process to node.ChildProcess

  * Refactor node.Process to take advantage of evcom_reader/writer.

  * Upgrade v8 to 1.3.7

2009.08.22, Version 0.1.6, 9c97b1db3099d61cd292aa59ec2227a619f3a7ab

  * Bugfix: Ignore SIGPIPE.

2009.08.21, Version 0.1.5, b0fd3e281cb5f7cd8d3a26bd2b89e1b59998e5ed

  * Bugfix: Buggy connections could crash node.js. Now check
    connection before sending data every time (Kevin van Zonneveld)

  * Bugfix: stdin fd (0) being ignored by node.File. (Abe Fettig)

  * API: Remove connnection.fullClose()

  * API: Return the EventEmitter from addListener for chaining.

  * API: tcp.Connection "disconnect" event renamed to "close"

  * Upgrade evcom
    Upgrade v8 to 1.3.6

2009.08.13, Version 0.1.4, 0f888ed6de153f68c17005211d7e0f960a5e34f3

  * Major refactor to evcom.

  * Enable test-tcp-many-clients.

  * Add -m32 gcc flag to udns.

  * Add connection.readPause() and connection.readResume()
    Add IncomingMessage.prototype.pause() and resume().

  * Fix http benchmark. Wasn't correctly dispatching.

  * Bugfix: response.setBodyEncoding("ascii") not working.

  * Bugfix: Negative ints in HTTP's on_body and node.fs.read()

  * Upgrade v8 to 1.3.4
    Upgrade libev to 3.8
    Upgrade http_parser to v0.2

2009.08.06, Version 0.1.3, 695f0296e35b30cf8322fd1bd934810403cca9f3

  * Upgrade v8 to 1.3.2

  * Bugfix: node.http.ServerRequest.setBodyEncoding('ascii') not
    working

  * Bugfix: node.encodeUtf8 was broken. (Connor Dunn)

  * Add ranlib to udns Makefile.

  * Upgrade evcom - fix accepting too many connections issue.

  * Initial support for shebang

  * Add simple command line switches

  * Add node.version API


2009.08.01, Version 0.1.2, 025a34244d1cea94d6d40ad7bf92671cb909a96c

  * Add DNS API

  * node.tcp.Server's backlog option is now an argument to listen()

  * Upgrade V8 to 1.3.1

  * Bugfix: Default to chunked for client requests without
    Content-Length.

  * Bugfix: Line numbers in stack traces.

  * Bugfix: negative integers in raw encoding stream

  * Bugfix: node.fs.File was not passing args to promise callbacks.


2009.07.27, Version 0.1.1, 77d407df2826b20e9177c26c0d2bb4481e497937

  * Simplify and clean up ObjectWrap.

  * Upgrade liboi (which is now called evcom)
    Upgrade libev to 3.7
    Upgrade V8 to 1.2.14

  * Array.prototype.encodeUtf8 renamed to node.encodeUtf8(array)

  * Move EventEmitter.prototype.emit() completely into C++.

  * Bugfix: Fix memory leak in event emitters.
    http://groups.google.com/group/nodejs/browse_thread/thread/a8d1dfc2fd57a6d1

  * Bugfix: Had problems reading scripts with non-ascii characters.

  * Bugfix: Fix Detach() in node::Server

  * Bugfix: Sockets not properly reattached if reconnected during
    disconnect event.

  * Bugfix: Server-side clients not attached between creation and
    on_connect.

  * Add 'close' event to node.tcp.Server

  * Simplify and clean up http.js. (Takes more advantage of event
    infrastructure.)

  * Add benchmark scripts. Run with "make benchmark".


2009.06.30, Version 0.1.0, 0fe44d52fe75f151bceb59534394658aae6ac328

  * Update documentation, use asciidoc.

  * EventEmitter and Promise interfaces. (Breaks previous API.)

  * Remove node.Process constructor in favor of node.createProcess

  * Add -m32 flags for compiling on x64 platforms.
    (Thanks to András Bártházi)

  * Upgrade v8 to 1.2.10 and libev to 3.6

  * Bugfix: Timer::RepeatSetter wasn't working.

  * Bugfix: Spawning many processes in a loop
    (reported by Felix Geisendörfer)


2009.06.24, Version 0.0.6, fbe0be19ebfb422d8fa20ea5204c1713e9214d5f

  * Load modules via HTTP URLs (Urban Hafner)

  * Bugfix: Add HTTPConnection->size() and HTTPServer->size()

  * New node.Process API

  * Clean up build tools, use v8's test runner.

  * Use ev_unref() instead of starting/stopping the eio thread
    pool watcher.


2009.06.18, Version 0.0.5, 3a2b41de74b6c343b8464a68eff04c4bfd9aebea

  * Support for IPv6

  * Remove namespace node.constants

  * Upgrade v8 to 1.2.8.1

  * Accept ports as strings in the TCP client and server.

  * Bugfix: HTTP Client race

  * Bugfix: freeaddrinfo() wasn't getting called after
    getaddrinfo() for TCP servers

  * Add "opening" to TCP client readyState

  * Add remoteAddress to TCP client

  * Add global print() function.


2009.06.13, Version 0.0.4, 916b9ca715b229b0703f0ed6c2fc065410fb189c

 * Add interrupt() method to server-side HTTP requests.

 * Bugfix: onBodyComplete was not getting called on server-side
   HTTP


2009.06.11, Version 0.0.3, 6e0dfe50006ae4f5dac987f055e0c9338662f40a

 * Many bug fixes including the problem with http.Client on
   macintosh

 * Upgrades v8 to 1.2.7

 * Adds onExit hook

 * Guard against buffer overflow in http parser

 * require() and include() now need the ".js" extension

 * http.Client uses identity transfer encoding by default.<|MERGE_RESOLUTION|>--- conflicted
+++ resolved
@@ -1,4 +1,3 @@
-<<<<<<< HEAD
 2013.05.13, Version 0.11.2 (Unstable)
 
 * uv: Upgrade to 0.11.2
@@ -59,8 +58,9 @@
 * build: allow building with dtrace on osx (Dave Pacheco)
 
 * zlib: allow passing options to convenience methods (Kyle Robinson Young)
-=======
-2013.05.14, Version 0.10.6 (Stable)
+
+
+2013.05.14, Version 0.10.6 (Stable), 5deb1672f2b5794f8be19498a425ea4dc0b0711f
 
 * module: Deprecate require.extensions (isaacs)
 
@@ -71,7 +71,6 @@
 * crypto: Fix performance regression (isaacs)
 
 * src: DRY string encoding/decoding (isaacs)
->>>>>>> f59ab10a
 
 
 2013.04.23, Version 0.10.5 (Stable), deeaf8fab978e3cadb364e46fb32dafdebe5f095
