// Copyright Joyent, Inc. and other Node contributors.
//
// Permission is hereby granted, free of charge, to any person obtaining a
// copy of this software and associated documentation files (the
// "Software"), to deal in the Software without restriction, including
// without limitation the rights to use, copy, modify, merge, publish,
// distribute, sublicense, and/or sell copies of the Software, and to permit
// persons to whom the Software is furnished to do so, subject to the
// following conditions:
//
// The above copyright notice and this permission notice shall be included
// in all copies or substantial portions of the Software.
//
// THE SOFTWARE IS PROVIDED "AS IS", WITHOUT WARRANTY OF ANY KIND, EXPRESS
// OR IMPLIED, INCLUDING BUT NOT LIMITED TO THE WARRANTIES OF
// MERCHANTABILITY, FITNESS FOR A PARTICULAR PURPOSE AND NONINFRINGEMENT. IN
// NO EVENT SHALL THE AUTHORS OR COPYRIGHT HOLDERS BE LIABLE FOR ANY CLAIM,
// DAMAGES OR OTHER LIABILITY, WHETHER IN AN ACTION OF CONTRACT, TORT OR
// OTHERWISE, ARISING FROM, OUT OF OR IN CONNECTION WITH THE SOFTWARE OR THE
// USE OR OTHER DEALINGS IN THE SOFTWARE.

#include "node_lib.h"
#include "node_buffer.h"
#include "node_constants.h"
#include "node_javascript.h"
#include "node_platform.h"
#include "node_version.h"
#include "node_internals.h"
#include "node_revert.h"
#include "node_debug_options.h"
#include "node_perf.h"

#if defined HAVE_PERFCTR
#include "node_counters.h"
#endif

#if HAVE_OPENSSL
#include "node_crypto.h"
#endif

#if defined(NODE_HAVE_I18N_SUPPORT)
#include "node_i18n.h"
#endif

#if HAVE_INSPECTOR
#include "inspector_io.h"
#endif

#if defined HAVE_DTRACE || defined HAVE_ETW
#include "node_dtrace.h"
#endif

#if defined HAVE_LTTNG
#include "node_lttng.h"
#endif

#include "ares.h"
#include "async_wrap-inl.h"
#include "env-inl.h"
#include "handle_wrap.h"
#include "http_parser.h"
#include "nghttp2/nghttp2ver.h"
#include "req_wrap-inl.h"
#include "string_bytes.h"
#include "tracing/agent.h"
#include "util.h"
#include "uv.h"
#if NODE_USE_V8_PLATFORM
#include "libplatform/libplatform.h"
#endif  // NODE_USE_V8_PLATFORM
#include "v8-profiler.h"
#include "zlib.h"

#ifdef NODE_ENABLE_VTUNE_PROFILING
#include "../deps/v8/src/third_party/vtune/v8-vtune.h"
#endif

#include <errno.h>
#include <fcntl.h>  // _O_RDWR
#include <limits.h>  // PATH_MAX
#include <locale.h>
#include <signal.h>
#include <stdio.h>
#include <stdlib.h>
#include <string.h>
#include <sys/types.h>

#include <string>
#include <vector>
#include <iostream>
#include <cstring>
#include <sstream>

#if defined(NODE_HAVE_I18N_SUPPORT)
#include <unicode/uvernum.h>
#endif

#if defined(LEAK_SANITIZER)
#include <sanitizer/lsan_interface.h>
#endif

#if defined(_MSC_VER)
#include <direct.h>
#include <io.h>
#define umask _umask
typedef int mode_t;
#else
#include <pthread.h>
#include <sys/resource.h>  // getrlimit, setrlimit
#include <unistd.h>  // setuid, getuid
#endif

#if defined(__POSIX__) && !defined(__ANDROID__) && !defined(__CloudABI__)
#include <pwd.h>  // getpwnam()
#include <grp.h>  // getgrnam()
#endif

#if defined(__POSIX__)
#include <dlfcn.h>
#endif

#ifdef __APPLE__
#include <crt_externs.h>
#define environ (*_NSGetEnviron())
#elif !defined(_MSC_VER)
extern char **environ;
#endif

// This is used to load built-in modules. Instead of using
// __attribute__((constructor)), we call the _register_<modname>
// function for each built-in modules explicitly in
// node::RegisterBuiltinModules(). This is only forward declaration.
// The definitions are in each module's implementation when calling
// the NODE_BUILTIN_MODULE_CONTEXT_AWARE.
#define V(modname) void _register_##modname();
  NODE_BUILTIN_MODULES(V)
#undef V

namespace node {

using v8::Array;
using v8::ArrayBuffer;
using v8::Boolean;
using v8::Context;
using v8::EscapableHandleScope;
using v8::Exception;
using v8::Float64Array;
using v8::Function;
using v8::FunctionCallbackInfo;
using v8::HandleScope;
using v8::HeapStatistics;
using v8::Integer;
using v8::Isolate;
using v8::Just;
using v8::Local;
using v8::Locker;
using v8::Maybe;
using v8::MaybeLocal;
using v8::Message;
using v8::Name;
using v8::NamedPropertyHandlerConfiguration;
using v8::Nothing;
using v8::Null;
using v8::Number;
using v8::Object;
using v8::ObjectTemplate;
using v8::Promise;
using v8::PromiseRejectMessage;
using v8::PropertyCallbackInfo;
using v8::ScriptOrigin;
using v8::SealHandleScope;
using v8::String;
using v8::TryCatch;
using v8::Uint32Array;
using v8::Undefined;
using v8::V8;
using v8::Value;

using AsyncHooks = node::Environment::AsyncHooks;

static bool print_eval = false;
static bool force_repl = false;
static bool syntax_check_only = false;
static bool trace_deprecation = false;
static bool throw_deprecation = false;
static bool trace_sync_io = false;
static bool no_force_async_hooks_checks = false;
static bool track_heap_objects = false;
static const char* eval_string = nullptr;
static std::vector<std::string> preload_modules;
static const int v8_default_thread_pool_size = 4;
static int v8_thread_pool_size = v8_default_thread_pool_size;
static bool prof_process = false;
static bool v8_is_profiling = false;
static bool node_is_initialized = false;
static node_module* modpending;
static node_module* modlist_builtin;
static node_module* modlist_internal;
static node_module* modlist_linked;
static node_module* modlist_addon;
static bool trace_enabled = false;
static std::string trace_enabled_categories;  // NOLINT(runtime/string)
static bool abort_on_uncaught_exception = false;

// Bit flag used to track security reverts (see node_revert.h)
unsigned int reverted = 0;

#if defined(NODE_HAVE_I18N_SUPPORT)
// Path to ICU data (for i18n / Intl)
std::string icu_data_dir;  // NOLINT(runtime/string)
#endif

// used by C++ modules as well
bool no_deprecation = false;

#if HAVE_OPENSSL
// use OpenSSL's cert store instead of bundled certs
bool ssl_openssl_cert_store =
#if defined(NODE_OPENSSL_CERT_STORE)
        true;
#else
        false;
#endif

# if NODE_FIPS_MODE
// used by crypto module
bool enable_fips_crypto = false;
bool force_fips_crypto = false;
# endif  // NODE_FIPS_MODE
std::string openssl_config;  // NOLINT(runtime/string)
#endif  // HAVE_OPENSSL

// true if process warnings should be suppressed
bool no_process_warnings = false;
bool trace_warnings = false;

// Set in node.cc by ParseArgs when --preserve-symlinks is used.
// Used in node_config.cc to set a constant on process.binding('config')
// that is used by lib/module.js
bool config_preserve_symlinks = false;

// Set in node.cc by ParseArgs when --experimental-modules is used.
// Used in node_config.cc to set a constant on process.binding('config')
// that is used by lib/module.js
bool config_experimental_modules = false;

// Set in node.cc by ParseArgs when --experimental-vm-modules is used.
// Used in node_config.cc to set a constant on process.binding('config')
// that is used by lib/vm.js
bool config_experimental_vm_modules = false;

// Set in node.cc by ParseArgs when --loader is used.
// Used in node_config.cc to set a constant on process.binding('config')
// that is used by lib/internal/bootstrap_node.js
std::string config_userland_loader;  // NOLINT(runtime/string)

// Set by ParseArgs when --pending-deprecation or NODE_PENDING_DEPRECATION
// is used.
bool config_pending_deprecation = false;

// Set in node.cc by ParseArgs when --redirect-warnings= is used.
std::string config_warning_file;  // NOLINT(runtime/string)

// Set in node.cc by ParseArgs when --expose-internals or --expose_internals is
// used.
// Used in node_config.cc to set a constant on process.binding('config')
// that is used by lib/internal/bootstrap_node.js
bool config_expose_internals = false;

bool v8_initialized = false;

bool linux_at_secure = false;

// process-relative uptime base, initialized at start-up
static double prog_start_time;

static Mutex node_isolate_mutex;
static v8::Isolate* node_isolate;

node::DebugOptions debug_options;

static struct {
#if NODE_USE_V8_PLATFORM
  void Initialize(int thread_pool_size) {
    if (trace_enabled) {
      tracing_agent_.reset(new tracing::Agent());
      platform_ = new NodePlatform(thread_pool_size,
        tracing_agent_->GetTracingController());
      V8::InitializePlatform(platform_);
      tracing::TraceEventHelper::SetTracingController(
        tracing_agent_->GetTracingController());
    } else {
      tracing_agent_.reset(nullptr);
      platform_ = new NodePlatform(thread_pool_size, nullptr);
      V8::InitializePlatform(platform_);
      tracing::TraceEventHelper::SetTracingController(
        new v8::TracingController());
    }
  }

  void Dispose() {
    platform_->Shutdown();
    delete platform_;
    platform_ = nullptr;
    tracing_agent_.reset(nullptr);
  }

  void DrainVMTasks(Isolate* isolate) {
    platform_->DrainBackgroundTasks(isolate);
  }

  void CancelVMTasks(Isolate* isolate) {
    platform_->CancelPendingDelayedTasks(isolate);
  }

#if HAVE_INSPECTOR
  bool StartInspector(Environment *env, const char* script_path,
                      const node::DebugOptions& options) {
    // Inspector agent can't fail to start, but if it was configured to listen
    // right away on the websocket port and fails to bind/etc, this will return
    // false.
    return env->inspector_agent()->Start(platform_, script_path, options);
  }

  bool InspectorStarted(Environment *env) {
    return env->inspector_agent()->IsStarted();
  }
#endif  // HAVE_INSPECTOR

  void StartTracingAgent() {
    tracing_agent_->Start(trace_enabled_categories);
  }

  void StopTracingAgent() {
    tracing_agent_->Stop();
  }

  NodePlatform* Platform() {
    return platform_;
  }

  std::unique_ptr<tracing::Agent> tracing_agent_;
  NodePlatform* platform_;
#else  // !NODE_USE_V8_PLATFORM
  void Initialize(int thread_pool_size) {}
  void Dispose() {}
  void DrainVMTasks(Isolate* isolate) {}
  void CancelVMTasks(Isolate* isolate) {}
  bool StartInspector(Environment *env, const char* script_path,
                      const node::DebugOptions& options) {
    env->ThrowError("Node compiled with NODE_USE_V8_PLATFORM=0");
    return true;
  }

  void StartTracingAgent() {
    fprintf(stderr, "Node compiled with NODE_USE_V8_PLATFORM=0, "
                    "so event tracing is not available.\n");
  }
  void StopTracingAgent() {}

  NodePlatform* Platform() {
    return nullptr;
  }
#endif  // !NODE_USE_V8_PLATFORM

#if !NODE_USE_V8_PLATFORM || !HAVE_INSPECTOR
  bool InspectorStarted(Environment *env) {
    return false;
  }
#endif  //  !NODE_USE_V8_PLATFORM || !HAVE_INSPECTOR
} v8_platform;

#ifdef __POSIX__
static const unsigned kMaxSignal = 32;
#endif

static void PrintErrorString(const char* format, ...) {
  va_list ap;
  va_start(ap, format);
#ifdef _WIN32
  HANDLE stderr_handle = GetStdHandle(STD_ERROR_HANDLE);

  // Check if stderr is something other than a tty/console
  if (stderr_handle == INVALID_HANDLE_VALUE ||
      stderr_handle == nullptr ||
      uv_guess_handle(_fileno(stderr)) != UV_TTY) {
    vfprintf(stderr, format, ap);
    va_end(ap);
    return;
  }

  // Fill in any placeholders
  int n = _vscprintf(format, ap);
  std::vector<char> out(n + 1);
  vsprintf(out.data(), format, ap);

  // Get required wide buffer size
  n = MultiByteToWideChar(CP_UTF8, 0, out.data(), -1, nullptr, 0);

  std::vector<wchar_t> wbuf(n);
  MultiByteToWideChar(CP_UTF8, 0, out.data(), -1, wbuf.data(), n);

  // Don't include the null character in the output
  CHECK_GT(n, 0);
  WriteConsoleW(stderr_handle, wbuf.data(), n - 1, nullptr, nullptr);
#else
  vfprintf(stderr, format, ap);
#endif
  va_end(ap);
}

const char *signo_string(int signo) {
#define SIGNO_CASE(e)  case e: return #e;
  switch (signo) {
#ifdef SIGHUP
  SIGNO_CASE(SIGHUP);
#endif

#ifdef SIGINT
  SIGNO_CASE(SIGINT);
#endif

#ifdef SIGQUIT
  SIGNO_CASE(SIGQUIT);
#endif

#ifdef SIGILL
  SIGNO_CASE(SIGILL);
#endif

#ifdef SIGTRAP
  SIGNO_CASE(SIGTRAP);
#endif

#ifdef SIGABRT
  SIGNO_CASE(SIGABRT);
#endif

#ifdef SIGIOT
# if SIGABRT != SIGIOT
  SIGNO_CASE(SIGIOT);
# endif
#endif

#ifdef SIGBUS
  SIGNO_CASE(SIGBUS);
#endif

#ifdef SIGFPE
  SIGNO_CASE(SIGFPE);
#endif

#ifdef SIGKILL
  SIGNO_CASE(SIGKILL);
#endif

#ifdef SIGUSR1
  SIGNO_CASE(SIGUSR1);
#endif

#ifdef SIGSEGV
  SIGNO_CASE(SIGSEGV);
#endif

#ifdef SIGUSR2
  SIGNO_CASE(SIGUSR2);
#endif

#ifdef SIGPIPE
  SIGNO_CASE(SIGPIPE);
#endif

#ifdef SIGALRM
  SIGNO_CASE(SIGALRM);
#endif

  SIGNO_CASE(SIGTERM);

#ifdef SIGCHLD
  SIGNO_CASE(SIGCHLD);
#endif

#ifdef SIGSTKFLT
  SIGNO_CASE(SIGSTKFLT);
#endif


#ifdef SIGCONT
  SIGNO_CASE(SIGCONT);
#endif

#ifdef SIGSTOP
  SIGNO_CASE(SIGSTOP);
#endif

#ifdef SIGTSTP
  SIGNO_CASE(SIGTSTP);
#endif

#ifdef SIGBREAK
  SIGNO_CASE(SIGBREAK);
#endif

#ifdef SIGTTIN
  SIGNO_CASE(SIGTTIN);
#endif

#ifdef SIGTTOU
  SIGNO_CASE(SIGTTOU);
#endif

#ifdef SIGURG
  SIGNO_CASE(SIGURG);
#endif

#ifdef SIGXCPU
  SIGNO_CASE(SIGXCPU);
#endif

#ifdef SIGXFSZ
  SIGNO_CASE(SIGXFSZ);
#endif

#ifdef SIGVTALRM
  SIGNO_CASE(SIGVTALRM);
#endif

#ifdef SIGPROF
  SIGNO_CASE(SIGPROF);
#endif

#ifdef SIGWINCH
  SIGNO_CASE(SIGWINCH);
#endif

#ifdef SIGIO
  SIGNO_CASE(SIGIO);
#endif

#ifdef SIGPOLL
# if SIGPOLL != SIGIO
  SIGNO_CASE(SIGPOLL);
# endif
#endif

#ifdef SIGLOST
# if SIGLOST != SIGABRT
  SIGNO_CASE(SIGLOST);
# endif
#endif

#ifdef SIGPWR
# if SIGPWR != SIGLOST
  SIGNO_CASE(SIGPWR);
# endif
#endif

#ifdef SIGINFO
# if !defined(SIGPWR) || SIGINFO != SIGPWR
  SIGNO_CASE(SIGINFO);
# endif
#endif

#ifdef SIGSYS
  SIGNO_CASE(SIGSYS);
#endif

  default: return "";
  }
}


Local<Value> ErrnoException(Isolate* isolate,
                            int errorno,
                            const char *syscall,
                            const char *msg,
                            const char *path) {
  Environment* env = Environment::GetCurrent(isolate);

  Local<Value> e;
  Local<String> estring = OneByteString(env->isolate(), errno_string(errorno));
  if (msg == nullptr || msg[0] == '\0') {
    msg = strerror(errorno);
  }
  Local<String> message = OneByteString(env->isolate(), msg);

  Local<String> cons =
      String::Concat(estring, FIXED_ONE_BYTE_STRING(env->isolate(), ", "));
  cons = String::Concat(cons, message);

  Local<String> path_string;
  if (path != nullptr) {
    // FIXME(bnoordhuis) It's questionable to interpret the file path as UTF-8.
    path_string = String::NewFromUtf8(env->isolate(), path);
  }

  if (path_string.IsEmpty() == false) {
    cons = String::Concat(cons, FIXED_ONE_BYTE_STRING(env->isolate(), " '"));
    cons = String::Concat(cons, path_string);
    cons = String::Concat(cons, FIXED_ONE_BYTE_STRING(env->isolate(), "'"));
  }
  e = Exception::Error(cons);

  Local<Object> obj = e.As<Object>();
  obj->Set(env->errno_string(), Integer::New(env->isolate(), errorno));
  obj->Set(env->code_string(), estring);

  if (path_string.IsEmpty() == false) {
    obj->Set(env->path_string(), path_string);
  }

  if (syscall != nullptr) {
    obj->Set(env->syscall_string(), OneByteString(env->isolate(), syscall));
  }

  return e;
}


static Local<String> StringFromPath(Isolate* isolate, const char* path) {
#ifdef _WIN32
  if (strncmp(path, "\\\\?\\UNC\\", 8) == 0) {
    return String::Concat(FIXED_ONE_BYTE_STRING(isolate, "\\\\"),
                          String::NewFromUtf8(isolate, path + 8));
  } else if (strncmp(path, "\\\\?\\", 4) == 0) {
    return String::NewFromUtf8(isolate, path + 4);
  }
#endif

  return String::NewFromUtf8(isolate, path);
}


Local<Value> UVException(Isolate* isolate,
                         int errorno,
                         const char* syscall,
                         const char* msg,
                         const char* path) {
  return UVException(isolate, errorno, syscall, msg, path, nullptr);
}


Local<Value> UVException(Isolate* isolate,
                         int errorno,
                         const char* syscall,
                         const char* msg,
                         const char* path,
                         const char* dest) {
  Environment* env = Environment::GetCurrent(isolate);

  if (!msg || !msg[0])
    msg = uv_strerror(errorno);

  Local<String> js_code = OneByteString(isolate, uv_err_name(errorno));
  Local<String> js_syscall = OneByteString(isolate, syscall);
  Local<String> js_path;
  Local<String> js_dest;

  Local<String> js_msg = js_code;
  js_msg = String::Concat(js_msg, FIXED_ONE_BYTE_STRING(isolate, ": "));
  js_msg = String::Concat(js_msg, OneByteString(isolate, msg));
  js_msg = String::Concat(js_msg, FIXED_ONE_BYTE_STRING(isolate, ", "));
  js_msg = String::Concat(js_msg, js_syscall);

  if (path != nullptr) {
    js_path = StringFromPath(isolate, path);

    js_msg = String::Concat(js_msg, FIXED_ONE_BYTE_STRING(isolate, " '"));
    js_msg = String::Concat(js_msg, js_path);
    js_msg = String::Concat(js_msg, FIXED_ONE_BYTE_STRING(isolate, "'"));
  }

  if (dest != nullptr) {
    js_dest = StringFromPath(isolate, dest);

    js_msg = String::Concat(js_msg, FIXED_ONE_BYTE_STRING(isolate, " -> '"));
    js_msg = String::Concat(js_msg, js_dest);
    js_msg = String::Concat(js_msg, FIXED_ONE_BYTE_STRING(isolate, "'"));
  }

  Local<Object> e = Exception::Error(js_msg)->ToObject(isolate);

  e->Set(env->errno_string(), Integer::New(isolate, errorno));
  e->Set(env->code_string(), js_code);
  e->Set(env->syscall_string(), js_syscall);
  if (!js_path.IsEmpty())
    e->Set(env->path_string(), js_path);
  if (!js_dest.IsEmpty())
    e->Set(env->dest_string(), js_dest);

  return e;
}


// Look up environment variable unless running as setuid root.
bool SafeGetenv(const char* key, std::string* text) {
#if !defined(__CloudABI__) && !defined(_WIN32)
  if (linux_at_secure || getuid() != geteuid() || getgid() != getegid())
    goto fail;
#endif

  if (const char* value = getenv(key)) {
    *text = value;
    return true;
  }

fail:
  text->clear();
  return false;
}


#ifdef _WIN32
// Does about the same as strerror(),
// but supports all windows error messages
static const char *winapi_strerror(const int errorno, bool* must_free) {
  char *errmsg = nullptr;

  FormatMessage(FORMAT_MESSAGE_ALLOCATE_BUFFER | FORMAT_MESSAGE_FROM_SYSTEM |
      FORMAT_MESSAGE_IGNORE_INSERTS, nullptr, errorno,
      MAKELANGID(LANG_NEUTRAL, SUBLANG_DEFAULT), (LPTSTR)&errmsg, 0, nullptr);

  if (errmsg) {
    *must_free = true;

    // Remove trailing newlines
    for (int i = strlen(errmsg) - 1;
        i >= 0 && (errmsg[i] == '\n' || errmsg[i] == '\r'); i--) {
      errmsg[i] = '\0';
    }

    return errmsg;
  } else {
    // FormatMessage failed
    *must_free = false;
    return "Unknown error";
  }
}


Local<Value> WinapiErrnoException(Isolate* isolate,
                                  int errorno,
                                  const char* syscall,
                                  const char* msg,
                                  const char* path) {
  Environment* env = Environment::GetCurrent(isolate);
  Local<Value> e;
  bool must_free = false;
  if (!msg || !msg[0]) {
    msg = winapi_strerror(errorno, &must_free);
  }
  Local<String> message = OneByteString(env->isolate(), msg);

  if (path) {
    Local<String> cons1 =
        String::Concat(message, FIXED_ONE_BYTE_STRING(isolate, " '"));
    Local<String> cons2 =
        String::Concat(cons1, String::NewFromUtf8(isolate, path));
    Local<String> cons3 =
        String::Concat(cons2, FIXED_ONE_BYTE_STRING(isolate, "'"));
    e = Exception::Error(cons3);
  } else {
    e = Exception::Error(message);
  }

  Local<Object> obj = e.As<Object>();
  obj->Set(env->errno_string(), Integer::New(isolate, errorno));

  if (path != nullptr) {
    obj->Set(env->path_string(), String::NewFromUtf8(isolate, path));
  }

  if (syscall != nullptr) {
    obj->Set(env->syscall_string(), OneByteString(isolate, syscall));
  }

  if (must_free)
    LocalFree((HLOCAL)msg);

  return e;
}
#endif


void* ArrayBufferAllocator::Allocate(size_t size) {
  if (zero_fill_field_ || zero_fill_all_buffers)
    return node::UncheckedCalloc(size);
  else
    return node::UncheckedMalloc(size);
}

namespace {

bool ShouldAbortOnUncaughtException(Isolate* isolate) {
  HandleScope scope(isolate);
  Environment* env = Environment::GetCurrent(isolate);
  return env->should_abort_on_uncaught_toggle()[0] &&
         !env->inside_should_not_abort_on_uncaught_scope();
}


void RunMicrotasks(const FunctionCallbackInfo<Value>& args) {
  args.GetIsolate()->RunMicrotasks();
}


void SetupProcessObject(const FunctionCallbackInfo<Value>& args) {
  Environment* env = Environment::GetCurrent(args);

  CHECK(args[0]->IsFunction());

  env->set_push_values_to_array_function(args[0].As<Function>());
  env->process_object()->Delete(
      env->context(),
      FIXED_ONE_BYTE_STRING(env->isolate(), "_setupProcessObject")).FromJust();
}


void SetupNextTick(const FunctionCallbackInfo<Value>& args) {
  Environment* env = Environment::GetCurrent(args);

  CHECK(args[0]->IsFunction());

  env->set_tick_callback_function(args[0].As<Function>());

  env->process_object()->Delete(
      env->context(),
      FIXED_ONE_BYTE_STRING(env->isolate(), "_setupNextTick")).FromJust();

  v8::Local<v8::Function> run_microtasks_fn =
      env->NewFunctionTemplate(RunMicrotasks)->GetFunction(env->context())
          .ToLocalChecked();
  run_microtasks_fn->SetName(
      FIXED_ONE_BYTE_STRING(env->isolate(), "runMicrotasks"));

  Local<Array> ret = Array::New(env->isolate(), 2);
  ret->Set(env->context(), 0,
           env->tick_info()->fields().GetJSArray()).FromJust();
  ret->Set(env->context(), 1, run_microtasks_fn).FromJust();

  args.GetReturnValue().Set(ret);
}

void PromiseRejectCallback(PromiseRejectMessage message) {
  Local<Promise> promise = message.GetPromise();
  Isolate* isolate = promise->GetIsolate();
  v8::PromiseRejectEvent event = message.GetEvent();

  Environment* env = Environment::GetCurrent(isolate);
  Local<Function> callback;
  Local<Value> value;

  if (event == v8::kPromiseRejectWithNoHandler) {
    callback = env->promise_reject_unhandled_function();
    value = message.GetValue();

    if (value.IsEmpty())
      value = Undefined(isolate);
  } else if (event == v8::kPromiseHandlerAddedAfterReject) {
    callback = env->promise_reject_handled_function();
    value = Undefined(isolate);
  } else {
    UNREACHABLE();
  }

  Local<Value> args[] = { promise, value };
  MaybeLocal<Value> ret = callback->Call(env->context(),
                                         Undefined(isolate),
                                         arraysize(args),
                                         args);

  if (!ret.IsEmpty() && ret.ToLocalChecked()->IsTrue())
    env->tick_info()->promise_rejections_toggle_on();
}

void SetupPromises(const FunctionCallbackInfo<Value>& args) {
  Environment* env = Environment::GetCurrent(args);
  Isolate* isolate = env->isolate();

  CHECK(args[0]->IsFunction());
  CHECK(args[1]->IsFunction());

  isolate->SetPromiseRejectCallback(PromiseRejectCallback);
  env->set_promise_reject_unhandled_function(args[0].As<Function>());
  env->set_promise_reject_handled_function(args[1].As<Function>());

  env->process_object()->Delete(
      env->context(),
      FIXED_ONE_BYTE_STRING(isolate, "_setupPromises")).FromJust();
}

}  // anonymous namespace


void AddPromiseHook(v8::Isolate* isolate, promise_hook_func fn, void* arg) {
  Environment* env = Environment::GetCurrent(isolate);
  env->AddPromiseHook(fn, arg);
}

CallbackScope::CallbackScope(Isolate* isolate,
                             Local<Object> object,
                             async_context asyncContext)
  : private_(new InternalCallbackScope(Environment::GetCurrent(isolate),
                                       object,
                                       asyncContext)),
    try_catch_(isolate) {
  try_catch_.SetVerbose(true);
}

CallbackScope::~CallbackScope() {
  if (try_catch_.HasCaught())
    private_->MarkAsFailed();
  delete private_;
}

InternalCallbackScope::InternalCallbackScope(AsyncWrap* async_wrap)
    : InternalCallbackScope(async_wrap->env(),
                            async_wrap->object(),
                            { async_wrap->get_async_id(),
                              async_wrap->get_trigger_async_id() }) {}

InternalCallbackScope::InternalCallbackScope(Environment* env,
                                             Local<Object> object,
                                             const async_context& asyncContext,
                                             ResourceExpectation expect)
  : env_(env),
    async_context_(asyncContext),
    object_(object),
    callback_scope_(env) {
  if (expect == kRequireResource) {
    CHECK(!object.IsEmpty());
  }

  HandleScope handle_scope(env->isolate());
  // If you hit this assertion, you forgot to enter the v8::Context first.
  CHECK_EQ(Environment::GetCurrent(env->isolate()), env);

  if (asyncContext.async_id != 0) {
    // No need to check a return value because the application will exit if
    // an exception occurs.
    AsyncWrap::EmitBefore(env, asyncContext.async_id);
  }

  if (!IsInnerMakeCallback()) {
    env->tick_info()->set_has_thrown(false);
  }

  env->async_hooks()->push_async_ids(async_context_.async_id,
                               async_context_.trigger_async_id);
  pushed_ids_ = true;
}

InternalCallbackScope::~InternalCallbackScope() {
  Close();
}

void InternalCallbackScope::Close() {
  if (closed_) return;
  closed_ = true;
  HandleScope handle_scope(env_->isolate());

  if (pushed_ids_)
    env_->async_hooks()->pop_async_id(async_context_.async_id);

  if (failed_) return;

  if (async_context_.async_id != 0) {
    AsyncWrap::EmitAfter(env_, async_context_.async_id);
  }

  if (IsInnerMakeCallback()) {
    return;
  }

  Environment::TickInfo* tick_info = env_->tick_info();

  if (!tick_info->has_scheduled()) {
    env_->isolate()->RunMicrotasks();
  }

  // Make sure the stack unwound properly. If there are nested MakeCallback's
  // then it should return early and not reach this code.
  if (env_->async_hooks()->fields()[AsyncHooks::kTotals]) {
    CHECK_EQ(env_->execution_async_id(), 0);
    CHECK_EQ(env_->trigger_async_id(), 0);
  }

  if (!tick_info->has_scheduled() && !tick_info->has_promise_rejections()) {
    return;
  }

  Local<Object> process = env_->process_object();

  if (env_->tick_callback_function()->Call(process, 0, nullptr).IsEmpty()) {
    env_->tick_info()->set_has_thrown(true);
    failed_ = true;
  }
}

MaybeLocal<Value> InternalMakeCallback(Environment* env,
                                       Local<Object> recv,
                                       const Local<Function> callback,
                                       int argc,
                                       Local<Value> argv[],
                                       async_context asyncContext) {
  CHECK(!recv.IsEmpty());
  InternalCallbackScope scope(env, recv, asyncContext);
  if (scope.Failed()) {
    return Undefined(env->isolate());
  }

  Local<Function> domain_cb = env->domain_callback();
  MaybeLocal<Value> ret;
  if (asyncContext.async_id != 0 || domain_cb.IsEmpty() || recv.IsEmpty()) {
    ret = callback->Call(env->context(), recv, argc, argv);
  } else {
    std::vector<Local<Value>> args(1 + argc);
    args[0] = callback;
    std::copy(&argv[0], &argv[argc], args.begin() + 1);
    ret = domain_cb->Call(env->context(), recv, args.size(), &args[0]);
  }

  if (ret.IsEmpty()) {
    // NOTE: For backwards compatibility with public API we return Undefined()
    // if the top level call threw.
    scope.MarkAsFailed();
    return scope.IsInnerMakeCallback() ? ret : Undefined(env->isolate());
  }

  scope.Close();
  if (scope.Failed()) {
    return Undefined(env->isolate());
  }

  return ret;
}


// Public MakeCallback()s


MaybeLocal<Value> MakeCallback(Isolate* isolate,
                               Local<Object> recv,
                               const char* method,
                               int argc,
                               Local<Value> argv[],
                               async_context asyncContext) {
  Local<String> method_string =
      String::NewFromUtf8(isolate, method, v8::NewStringType::kNormal)
          .ToLocalChecked();
  return MakeCallback(isolate, recv, method_string, argc, argv, asyncContext);
}


MaybeLocal<Value> MakeCallback(Isolate* isolate,
                               Local<Object> recv,
                               Local<String> symbol,
                               int argc,
                               Local<Value> argv[],
                               async_context asyncContext) {
  Local<Value> callback_v = recv->Get(symbol);
  if (callback_v.IsEmpty()) return Local<Value>();
  if (!callback_v->IsFunction()) return Local<Value>();
  Local<Function> callback = callback_v.As<Function>();
  return MakeCallback(isolate, recv, callback, argc, argv, asyncContext);
}


MaybeLocal<Value> MakeCallback(Isolate* isolate,
                               Local<Object> recv,
                               Local<Function> callback,
                               int argc,
                               Local<Value> argv[],
                               async_context asyncContext) {
  // Observe the following two subtleties:
  //
  // 1. The environment is retrieved from the callback function's context.
  // 2. The context to enter is retrieved from the environment.
  //
  // Because of the AssignToContext() call in src/node_contextify.cc,
  // the two contexts need not be the same.
  Environment* env = Environment::GetCurrent(callback->CreationContext());
  Context::Scope context_scope(env->context());
  return InternalMakeCallback(env, recv, callback,
                              argc, argv, asyncContext);
}


// Legacy MakeCallback()s

Local<Value> MakeCallback(Isolate* isolate,
                          Local<Object> recv,
                          const char* method,
                          int argc,
                          Local<Value>* argv) {
  EscapableHandleScope handle_scope(isolate);
  return handle_scope.Escape(
      MakeCallback(isolate, recv, method, argc, argv, {0, 0})
          .FromMaybe(Local<Value>()));
}


Local<Value> MakeCallback(Isolate* isolate,
    Local<Object> recv,
    Local<String> symbol,
    int argc,
    Local<Value>* argv) {
  EscapableHandleScope handle_scope(isolate);
  return handle_scope.Escape(
      MakeCallback(isolate, recv, symbol, argc, argv, {0, 0})
          .FromMaybe(Local<Value>()));
}


Local<Value> MakeCallback(Isolate* isolate,
    Local<Object> recv,
    Local<Function> callback,
    int argc,
    Local<Value>* argv) {
  EscapableHandleScope handle_scope(isolate);
  return handle_scope.Escape(
      MakeCallback(isolate, recv, callback, argc, argv, {0, 0})
          .FromMaybe(Local<Value>()));
}


enum encoding ParseEncoding(const char* encoding,
                            enum encoding default_encoding) {
  switch (encoding[0]) {
    case 'u':
      // utf8, utf16le
      if (encoding[1] == 't' && encoding[2] == 'f') {
        // Skip `-`
        encoding += encoding[3] == '-' ? 4 : 3;
        if (encoding[0] == '8' && encoding[1] == '\0')
          return UTF8;
        if (strncmp(encoding, "16le", 4) == 0)
          return UCS2;

      // ucs2
      } else if (encoding[1] == 'c' && encoding[2] == 's') {
        encoding += encoding[3] == '-' ? 4 : 3;
        if (encoding[0] == '2' && encoding[1] == '\0')
          return UCS2;
      }
      break;
    case 'l':
      // latin1
      if (encoding[1] == 'a') {
        if (strncmp(encoding + 2, "tin1", 4) == 0)
          return LATIN1;
      }
      break;
    case 'b':
      // binary
      if (encoding[1] == 'i') {
        if (strncmp(encoding + 2, "nary", 4) == 0)
          return LATIN1;

      // buffer
      } else if (encoding[1] == 'u') {
        if (strncmp(encoding + 2, "ffer", 4) == 0)
          return BUFFER;
      }
      break;
    case '\0':
      return default_encoding;
    default:
      break;
  }

  if (StringEqualNoCase(encoding, "utf8")) {
    return UTF8;
  } else if (StringEqualNoCase(encoding, "utf-8")) {
    return UTF8;
  } else if (StringEqualNoCase(encoding, "ascii")) {
    return ASCII;
  } else if (StringEqualNoCase(encoding, "base64")) {
    return BASE64;
  } else if (StringEqualNoCase(encoding, "ucs2")) {
    return UCS2;
  } else if (StringEqualNoCase(encoding, "ucs-2")) {
    return UCS2;
  } else if (StringEqualNoCase(encoding, "utf16le")) {
    return UCS2;
  } else if (StringEqualNoCase(encoding, "utf-16le")) {
    return UCS2;
  } else if (StringEqualNoCase(encoding, "latin1")) {
    return LATIN1;
  } else if (StringEqualNoCase(encoding, "binary")) {
    return LATIN1;  // BINARY is a deprecated alias of LATIN1.
  } else if (StringEqualNoCase(encoding, "buffer")) {
    return BUFFER;
  } else if (StringEqualNoCase(encoding, "hex")) {
    return HEX;
  } else {
    return default_encoding;
  }
}


enum encoding ParseEncoding(Isolate* isolate,
                            Local<Value> encoding_v,
                            enum encoding default_encoding) {
  CHECK(!encoding_v.IsEmpty());

  if (!encoding_v->IsString())
    return default_encoding;

  node::Utf8Value encoding(isolate, encoding_v);

  return ParseEncoding(*encoding, default_encoding);
}

Local<Value> Encode(Isolate* isolate,
                    const char* buf,
                    size_t len,
                    enum encoding encoding) {
  CHECK_NE(encoding, UCS2);
  Local<Value> error;
  return StringBytes::Encode(isolate, buf, len, encoding, &error)
      .ToLocalChecked();
}

Local<Value> Encode(Isolate* isolate, const uint16_t* buf, size_t len) {
  Local<Value> error;
  return StringBytes::Encode(isolate, buf, len, &error)
      .ToLocalChecked();
}

// Returns -1 if the handle was not valid for decoding
ssize_t DecodeBytes(Isolate* isolate,
                    Local<Value> val,
                    enum encoding encoding) {
  HandleScope scope(isolate);

  return StringBytes::Size(isolate, val, encoding);
}

// Returns number of bytes written.
ssize_t DecodeWrite(Isolate* isolate,
                    char* buf,
                    size_t buflen,
                    Local<Value> val,
                    enum encoding encoding) {
  return StringBytes::Write(isolate, buf, buflen, val, encoding, nullptr);
}

bool IsExceptionDecorated(Environment* env, Local<Value> er) {
  if (!er.IsEmpty() && er->IsObject()) {
    Local<Object> err_obj = er.As<Object>();
    auto maybe_value =
        err_obj->GetPrivate(env->context(), env->decorated_private_symbol());
    Local<Value> decorated;
    return maybe_value.ToLocal(&decorated) && decorated->IsTrue();
  }
  return false;
}

void AppendExceptionLine(Environment* env,
                         Local<Value> er,
                         Local<Message> message,
                         enum ErrorHandlingMode mode) {
  if (message.IsEmpty())
    return;

  HandleScope scope(env->isolate());
  Local<Object> err_obj;
  if (!er.IsEmpty() && er->IsObject()) {
    err_obj = er.As<Object>();
  }

  // Print (filename):(line number): (message).
  ScriptOrigin origin = message->GetScriptOrigin();
  node::Utf8Value filename(env->isolate(), message->GetScriptResourceName());
  const char* filename_string = *filename;
  int linenum = message->GetLineNumber();
  // Print line of source code.
  node::Utf8Value sourceline(env->isolate(), message->GetSourceLine());
  const char* sourceline_string = *sourceline;
  if (strstr(sourceline_string, "node-do-not-add-exception-line") != nullptr)
    return;

  // Because of how node modules work, all scripts are wrapped with a
  // "function (module, exports, __filename, ...) {"
  // to provide script local variables.
  //
  // When reporting errors on the first line of a script, this wrapper
  // function is leaked to the user. There used to be a hack here to
  // truncate off the first 62 characters, but it caused numerous other
  // problems when vm.runIn*Context() methods were used for non-module
  // code.
  //
  // If we ever decide to re-instate such a hack, the following steps
  // must be taken:
  //
  // 1. Pass a flag around to say "this code was wrapped"
  // 2. Update the stack frame output so that it is also correct.
  //
  // It would probably be simpler to add a line rather than add some
  // number of characters to the first line, since V8 truncates the
  // sourceline to 78 characters, and we end up not providing very much
  // useful debugging info to the user if we remove 62 characters.

  int script_start =
      (linenum - origin.ResourceLineOffset()->Value()) == 1 ?
          origin.ResourceColumnOffset()->Value() : 0;
  int start = message->GetStartColumn(env->context()).FromMaybe(0);
  int end = message->GetEndColumn(env->context()).FromMaybe(0);
  if (start >= script_start) {
    CHECK_GE(end, start);
    start -= script_start;
    end -= script_start;
  }

  char arrow[1024];
  int max_off = sizeof(arrow) - 2;

  int off = snprintf(arrow,
                     sizeof(arrow),
                     "%s:%i\n%s\n",
                     filename_string,
                     linenum,
                     sourceline_string);
  CHECK_GE(off, 0);
  if (off > max_off) {
    off = max_off;
  }

  // Print wavy underline (GetUnderline is deprecated).
  for (int i = 0; i < start; i++) {
    if (sourceline_string[i] == '\0' || off >= max_off) {
      break;
    }
    CHECK_LT(off, max_off);
    arrow[off++] = (sourceline_string[i] == '\t') ? '\t' : ' ';
  }
  for (int i = start; i < end; i++) {
    if (sourceline_string[i] == '\0' || off >= max_off) {
      break;
    }
    CHECK_LT(off, max_off);
    arrow[off++] = '^';
  }
  CHECK_LE(off, max_off);
  arrow[off] = '\n';
  arrow[off + 1] = '\0';

  Local<String> arrow_str = String::NewFromUtf8(env->isolate(), arrow);

  const bool can_set_arrow = !arrow_str.IsEmpty() && !err_obj.IsEmpty();
  // If allocating arrow_str failed, print it out. There's not much else to do.
  // If it's not an error, but something needs to be printed out because
  // it's a fatal exception, also print it out from here.
  // Otherwise, the arrow property will be attached to the object and handled
  // by the caller.
  if (!can_set_arrow || (mode == FATAL_ERROR && !err_obj->IsNativeError())) {
    if (env->printed_error())
      return;
    env->set_printed_error(true);

    uv_tty_reset_mode();
    PrintErrorString("\n%s", arrow);
    return;
  }

  CHECK(err_obj->SetPrivate(
            env->context(),
            env->arrow_message_private_symbol(),
            arrow_str).FromMaybe(false));
}


static void ReportException(Environment* env,
                            Local<Value> er,
                            Local<Message> message) {
  CHECK(!er.IsEmpty());
  CHECK(!message.IsEmpty());
  HandleScope scope(env->isolate());

  AppendExceptionLine(env, er, message, FATAL_ERROR);

  Local<Value> trace_value;
  Local<Value> arrow;
  const bool decorated = IsExceptionDecorated(env, er);

  if (er->IsUndefined() || er->IsNull()) {
    trace_value = Undefined(env->isolate());
  } else {
    Local<Object> err_obj = er->ToObject(env->context()).ToLocalChecked();

    trace_value = err_obj->Get(env->stack_string());
    arrow =
        err_obj->GetPrivate(
            env->context(),
            env->arrow_message_private_symbol()).ToLocalChecked();
  }

  node::Utf8Value trace(env->isolate(), trace_value);

  // range errors have a trace member set to undefined
  if (trace.length() > 0 && !trace_value->IsUndefined()) {
    if (arrow.IsEmpty() || !arrow->IsString() || decorated) {
      PrintErrorString("%s\n", *trace);
    } else {
      node::Utf8Value arrow_string(env->isolate(), arrow);
      PrintErrorString("%s\n%s\n", *arrow_string, *trace);
    }
  } else {
    // this really only happens for RangeErrors, since they're the only
    // kind that won't have all this info in the trace, or when non-Error
    // objects are thrown manually.
    Local<Value> message;
    Local<Value> name;

    if (er->IsObject()) {
      Local<Object> err_obj = er.As<Object>();
      message = err_obj->Get(env->message_string());
      name = err_obj->Get(FIXED_ONE_BYTE_STRING(env->isolate(), "name"));
    }

    if (message.IsEmpty() ||
        message->IsUndefined() ||
        name.IsEmpty() ||
        name->IsUndefined()) {
      // Not an error object. Just print as-is.
      String::Utf8Value message(er);

      PrintErrorString("%s\n", *message ? *message :
                                          "<toString() threw exception>");
    } else {
      node::Utf8Value name_string(env->isolate(), name);
      node::Utf8Value message_string(env->isolate(), message);

      if (arrow.IsEmpty() || !arrow->IsString() || decorated) {
        PrintErrorString("%s: %s\n", *name_string, *message_string);
      } else {
        node::Utf8Value arrow_string(env->isolate(), arrow);
        PrintErrorString("%s\n%s: %s\n",
                         *arrow_string,
                         *name_string,
                         *message_string);
      }
    }
  }

  fflush(stderr);

#if HAVE_INSPECTOR
  env->inspector_agent()->FatalException(er, message);
#endif
}


static void ReportException(Environment* env, const TryCatch& try_catch) {
  ReportException(env, try_catch.Exception(), try_catch.Message());
}


// Executes a str within the current v8 context.
static Local<Value> ExecuteString(Environment* env,
                                  Local<String> source,
                                  Local<String> filename) {
  EscapableHandleScope scope(env->isolate());
  TryCatch try_catch(env->isolate());

  // try_catch must be nonverbose to disable FatalException() handler,
  // we will handle exceptions ourself.
  try_catch.SetVerbose(false);

  ScriptOrigin origin(filename);
  MaybeLocal<v8::Script> script =
      v8::Script::Compile(env->context(), source, &origin);
  if (script.IsEmpty()) {
    ReportException(env, try_catch);
    exit(3);
  }

  Local<Value> result = script.ToLocalChecked()->Run();
  if (result.IsEmpty()) {
    ReportException(env, try_catch);
    exit(4);
  }

  return scope.Escape(result);
}


static void GetActiveRequests(const FunctionCallbackInfo<Value>& args) {
  Environment* env = Environment::GetCurrent(args);

  Local<Array> ary = Array::New(args.GetIsolate());
  Local<Context> ctx = env->context();
  Local<Function> fn = env->push_values_to_array_function();
  Local<Value> argv[NODE_PUSH_VAL_TO_ARRAY_MAX];
  size_t idx = 0;

  for (auto w : *env->req_wrap_queue()) {
    if (w->persistent().IsEmpty())
      continue;
    argv[idx] = w->object();
    if (++idx >= arraysize(argv)) {
      fn->Call(ctx, ary, idx, argv).ToLocalChecked();
      idx = 0;
    }
  }

  if (idx > 0) {
    fn->Call(ctx, ary, idx, argv).ToLocalChecked();
  }

  args.GetReturnValue().Set(ary);
}


// Non-static, friend of HandleWrap. Could have been a HandleWrap method but
// implemented here for consistency with GetActiveRequests().
void GetActiveHandles(const FunctionCallbackInfo<Value>& args) {
  Environment* env = Environment::GetCurrent(args);

  Local<Array> ary = Array::New(env->isolate());
  Local<Context> ctx = env->context();
  Local<Function> fn = env->push_values_to_array_function();
  Local<Value> argv[NODE_PUSH_VAL_TO_ARRAY_MAX];
  size_t idx = 0;

  Local<String> owner_sym = env->owner_string();

  for (auto w : *env->handle_wrap_queue()) {
    if (w->persistent().IsEmpty() || !HandleWrap::HasRef(w))
      continue;
    Local<Object> object = w->object();
    Local<Value> owner = object->Get(owner_sym);
    if (owner->IsUndefined())
      owner = object;
    argv[idx] = owner;
    if (++idx >= arraysize(argv)) {
      fn->Call(ctx, ary, idx, argv).ToLocalChecked();
      idx = 0;
    }
  }
  if (idx > 0) {
    fn->Call(ctx, ary, idx, argv).ToLocalChecked();
  }

  args.GetReturnValue().Set(ary);
}


NO_RETURN void Abort() {
  DumpBacktrace(stderr);
  fflush(stderr);
  ABORT_NO_BACKTRACE();
}


NO_RETURN void Assert(const char* const (*args)[4]) {
  auto filename = (*args)[0];
  auto linenum = (*args)[1];
  auto message = (*args)[2];
  auto function = (*args)[3];

  char name[1024];
  GetHumanReadableProcessName(&name);

  fprintf(stderr, "%s: %s:%s:%s%s Assertion `%s' failed.\n",
          name, filename, linenum, function, *function ? ":" : "", message);
  fflush(stderr);

  Abort();
}


static void Abort(const FunctionCallbackInfo<Value>& args) {
  Abort();
}


static void Chdir(const FunctionCallbackInfo<Value>& args) {
  Environment* env = Environment::GetCurrent(args);

  if (args.Length() != 1 || !args[0]->IsString()) {
    return env->ThrowTypeError("Bad argument.");
  }

  node::Utf8Value path(args.GetIsolate(), args[0]);
  int err = uv_chdir(*path);
  if (err) {
    return env->ThrowUVException(err, "uv_chdir");
  }
}


static void Cwd(const FunctionCallbackInfo<Value>& args) {
  Environment* env = Environment::GetCurrent(args);
#ifdef _WIN32
  /* MAX_PATH is in characters, not bytes. Make sure we have enough headroom. */
  char buf[MAX_PATH * 4];
#else
  char buf[PATH_MAX];
#endif

  size_t cwd_len = sizeof(buf);
  int err = uv_cwd(buf, &cwd_len);
  if (err) {
    return env->ThrowUVException(err, "uv_cwd");
  }

  Local<String> cwd = String::NewFromUtf8(env->isolate(),
                                          buf,
                                          String::kNormalString,
                                          cwd_len);
  args.GetReturnValue().Set(cwd);
}


static void Umask(const FunctionCallbackInfo<Value>& args) {
  Environment* env = Environment::GetCurrent(args);
  uint32_t old;

  if (args.Length() < 1 || args[0]->IsUndefined()) {
    old = umask(0);
    umask(static_cast<mode_t>(old));
  } else if (!args[0]->IsInt32() && !args[0]->IsString()) {
    return env->ThrowTypeError("argument must be an integer or octal string.");
  } else {
    int oct;
    if (args[0]->IsInt32()) {
      oct = args[0]->Uint32Value();
    } else {
      oct = 0;
      node::Utf8Value str(env->isolate(), args[0]);

      // Parse the octal string.
      for (size_t i = 0; i < str.length(); i++) {
        char c = (*str)[i];
        if (c > '7' || c < '0') {
          return env->ThrowTypeError("invalid octal string");
        }
        oct *= 8;
        oct += c - '0';
      }
    }
    old = umask(static_cast<mode_t>(oct));
  }

  args.GetReturnValue().Set(old);
}


#if defined(__POSIX__) && !defined(__ANDROID__) && !defined(__CloudABI__)

static const uid_t uid_not_found = static_cast<uid_t>(-1);
static const gid_t gid_not_found = static_cast<gid_t>(-1);


static uid_t uid_by_name(const char* name) {
  struct passwd pwd;
  struct passwd* pp;
  char buf[8192];

  errno = 0;
  pp = nullptr;

  if (getpwnam_r(name, &pwd, buf, sizeof(buf), &pp) == 0 && pp != nullptr) {
    return pp->pw_uid;
  }

  return uid_not_found;
}


static char* name_by_uid(uid_t uid) {
  struct passwd pwd;
  struct passwd* pp;
  char buf[8192];
  int rc;

  errno = 0;
  pp = nullptr;

  if ((rc = getpwuid_r(uid, &pwd, buf, sizeof(buf), &pp)) == 0 &&
      pp != nullptr) {
    return strdup(pp->pw_name);
  }

  if (rc == 0) {
    errno = ENOENT;
  }

  return nullptr;
}


static gid_t gid_by_name(const char* name) {
  struct group pwd;
  struct group* pp;
  char buf[8192];

  errno = 0;
  pp = nullptr;

  if (getgrnam_r(name, &pwd, buf, sizeof(buf), &pp) == 0 && pp != nullptr) {
    return pp->gr_gid;
  }

  return gid_not_found;
}


#if 0  // For future use.
static const char* name_by_gid(gid_t gid) {
  struct group pwd;
  struct group* pp;
  char buf[8192];
  int rc;

  errno = 0;
  pp = nullptr;

  if ((rc = getgrgid_r(gid, &pwd, buf, sizeof(buf), &pp)) == 0 &&
      pp != nullptr) {
    return strdup(pp->gr_name);
  }

  if (rc == 0) {
    errno = ENOENT;
  }

  return nullptr;
}
#endif


static uid_t uid_by_name(Isolate* isolate, Local<Value> value) {
  if (value->IsUint32()) {
    return static_cast<uid_t>(value->Uint32Value());
  } else {
    node::Utf8Value name(isolate, value);
    return uid_by_name(*name);
  }
}


static gid_t gid_by_name(Isolate* isolate, Local<Value> value) {
  if (value->IsUint32()) {
    return static_cast<gid_t>(value->Uint32Value());
  } else {
    node::Utf8Value name(isolate, value);
    return gid_by_name(*name);
  }
}

static void GetUid(const FunctionCallbackInfo<Value>& args) {
  // uid_t is an uint32_t on all supported platforms.
  args.GetReturnValue().Set(static_cast<uint32_t>(getuid()));
}


static void GetGid(const FunctionCallbackInfo<Value>& args) {
  // gid_t is an uint32_t on all supported platforms.
  args.GetReturnValue().Set(static_cast<uint32_t>(getgid()));
}


static void GetEUid(const FunctionCallbackInfo<Value>& args) {
  // uid_t is an uint32_t on all supported platforms.
  args.GetReturnValue().Set(static_cast<uint32_t>(geteuid()));
}


static void GetEGid(const FunctionCallbackInfo<Value>& args) {
  // gid_t is an uint32_t on all supported platforms.
  args.GetReturnValue().Set(static_cast<uint32_t>(getegid()));
}


static void SetGid(const FunctionCallbackInfo<Value>& args) {
  Environment* env = Environment::GetCurrent(args);

  if (!args[0]->IsUint32() && !args[0]->IsString()) {
    return env->ThrowTypeError("setgid argument must be a number or a string");
  }

  gid_t gid = gid_by_name(env->isolate(), args[0]);

  if (gid == gid_not_found) {
    return env->ThrowError("setgid group id does not exist");
  }

  if (setgid(gid)) {
    return env->ThrowErrnoException(errno, "setgid");
  }
}


static void SetEGid(const FunctionCallbackInfo<Value>& args) {
  Environment* env = Environment::GetCurrent(args);

  if (!args[0]->IsUint32() && !args[0]->IsString()) {
    return env->ThrowTypeError("setegid argument must be a number or string");
  }

  gid_t gid = gid_by_name(env->isolate(), args[0]);

  if (gid == gid_not_found) {
    return env->ThrowError("setegid group id does not exist");
  }

  if (setegid(gid)) {
    return env->ThrowErrnoException(errno, "setegid");
  }
}


static void SetUid(const FunctionCallbackInfo<Value>& args) {
  Environment* env = Environment::GetCurrent(args);

  if (!args[0]->IsUint32() && !args[0]->IsString()) {
    return env->ThrowTypeError("setuid argument must be a number or a string");
  }

  uid_t uid = uid_by_name(env->isolate(), args[0]);

  if (uid == uid_not_found) {
    return env->ThrowError("setuid user id does not exist");
  }

  if (setuid(uid)) {
    return env->ThrowErrnoException(errno, "setuid");
  }
}


static void SetEUid(const FunctionCallbackInfo<Value>& args) {
  Environment* env = Environment::GetCurrent(args);

  if (!args[0]->IsUint32() && !args[0]->IsString()) {
    return env->ThrowTypeError("seteuid argument must be a number or string");
  }

  uid_t uid = uid_by_name(env->isolate(), args[0]);

  if (uid == uid_not_found) {
    return env->ThrowError("seteuid user id does not exist");
  }

  if (seteuid(uid)) {
    return env->ThrowErrnoException(errno, "seteuid");
  }
}


static void GetGroups(const FunctionCallbackInfo<Value>& args) {
  Environment* env = Environment::GetCurrent(args);

  int ngroups = getgroups(0, nullptr);

  if (ngroups == -1) {
    return env->ThrowErrnoException(errno, "getgroups");
  }

  gid_t* groups = new gid_t[ngroups];

  ngroups = getgroups(ngroups, groups);

  if (ngroups == -1) {
    delete[] groups;
    return env->ThrowErrnoException(errno, "getgroups");
  }

  Local<Array> groups_list = Array::New(env->isolate(), ngroups);
  bool seen_egid = false;
  gid_t egid = getegid();

  for (int i = 0; i < ngroups; i++) {
    groups_list->Set(i, Integer::New(env->isolate(), groups[i]));
    if (groups[i] == egid)
      seen_egid = true;
  }

  delete[] groups;

  if (seen_egid == false) {
    groups_list->Set(ngroups, Integer::New(env->isolate(), egid));
  }

  args.GetReturnValue().Set(groups_list);
}


static void SetGroups(const FunctionCallbackInfo<Value>& args) {
  Environment* env = Environment::GetCurrent(args);

  if (!args[0]->IsArray()) {
    return env->ThrowTypeError("argument 1 must be an array");
  }

  Local<Array> groups_list = args[0].As<Array>();
  size_t size = groups_list->Length();
  gid_t* groups = new gid_t[size];

  for (size_t i = 0; i < size; i++) {
    gid_t gid = gid_by_name(env->isolate(), groups_list->Get(i));

    if (gid == gid_not_found) {
      delete[] groups;
      return env->ThrowError("group name not found");
    }

    groups[i] = gid;
  }

  int rc = setgroups(size, groups);
  delete[] groups;

  if (rc == -1) {
    return env->ThrowErrnoException(errno, "setgroups");
  }
}


static void InitGroups(const FunctionCallbackInfo<Value>& args) {
  Environment* env = Environment::GetCurrent(args);

  if (!args[0]->IsUint32() && !args[0]->IsString()) {
    return env->ThrowTypeError("argument 1 must be a number or a string");
  }

  if (!args[1]->IsUint32() && !args[1]->IsString()) {
    return env->ThrowTypeError("argument 2 must be a number or a string");
  }

  node::Utf8Value arg0(env->isolate(), args[0]);
  gid_t extra_group;
  bool must_free;
  char* user;

  if (args[0]->IsUint32()) {
    user = name_by_uid(args[0]->Uint32Value());
    must_free = true;
  } else {
    user = *arg0;
    must_free = false;
  }

  if (user == nullptr) {
    return env->ThrowError("initgroups user not found");
  }

  extra_group = gid_by_name(env->isolate(), args[1]);

  if (extra_group == gid_not_found) {
    if (must_free)
      free(user);
    return env->ThrowError("initgroups extra group not found");
  }

  int rc = initgroups(user, extra_group);

  if (must_free) {
    free(user);
  }

  if (rc) {
    return env->ThrowErrnoException(errno, "initgroups");
  }
}

#endif  // __POSIX__ && !defined(__ANDROID__) && !defined(__CloudABI__)


static void WaitForInspectorDisconnect(Environment* env) {
#if HAVE_INSPECTOR
  if (env->inspector_agent()->delegate() != nullptr) {
    // Restore signal dispositions, the app is done and is no longer
    // capable of handling signals.
#if defined(__POSIX__) && !defined(NODE_SHARED_MODE)
    struct sigaction act;
    memset(&act, 0, sizeof(act));
    for (unsigned nr = 1; nr < kMaxSignal; nr += 1) {
      if (nr == SIGKILL || nr == SIGSTOP || nr == SIGPROF)
        continue;
      act.sa_handler = (nr == SIGPIPE) ? SIG_IGN : SIG_DFL;
      CHECK_EQ(0, sigaction(nr, &act, nullptr));
    }
#endif
    env->inspector_agent()->WaitForDisconnect();
  }
#endif
}


static void Exit(const FunctionCallbackInfo<Value>& args) {
  WaitForInspectorDisconnect(Environment::GetCurrent(args));
  if (trace_enabled) {
    v8_platform.StopTracingAgent();
  }
  exit(args[0]->Int32Value());
}


static void Uptime(const FunctionCallbackInfo<Value>& args) {
  Environment* env = Environment::GetCurrent(args);
  double uptime;

  uv_update_time(env->event_loop());
  uptime = uv_now(env->event_loop()) - prog_start_time;

  args.GetReturnValue().Set(Number::New(env->isolate(), uptime / 1000));
}


static void MemoryUsage(const FunctionCallbackInfo<Value>& args) {
  Environment* env = Environment::GetCurrent(args);

  size_t rss;
  int err = uv_resident_set_memory(&rss);
  if (err) {
    return env->ThrowUVException(err, "uv_resident_set_memory");
  }

  Isolate* isolate = env->isolate();
  // V8 memory usage
  HeapStatistics v8_heap_stats;
  isolate->GetHeapStatistics(&v8_heap_stats);

  // Get the double array pointer from the Float64Array argument.
  CHECK(args[0]->IsFloat64Array());
  Local<Float64Array> array = args[0].As<Float64Array>();
  CHECK_EQ(array->Length(), 4);
  Local<ArrayBuffer> ab = array->Buffer();
  double* fields = static_cast<double*>(ab->GetContents().Data());

  fields[0] = rss;
  fields[1] = v8_heap_stats.total_heap_size();
  fields[2] = v8_heap_stats.used_heap_size();
  fields[3] = isolate->AdjustAmountOfExternalAllocatedMemory(0);
}


static void Kill(const FunctionCallbackInfo<Value>& args) {
  Environment* env = Environment::GetCurrent(args);

  if (args.Length() != 2) {
    return env->ThrowError("Bad argument.");
  }

  int pid = args[0]->Int32Value();
  int sig = args[1]->Int32Value();
  int err = uv_kill(pid, sig);
  args.GetReturnValue().Set(err);
}

// used in Hrtime() below
#define NANOS_PER_SEC 1000000000

// Hrtime exposes libuv's uv_hrtime() high-resolution timer.
// The value returned by uv_hrtime() is a 64-bit int representing nanoseconds,
// so this function instead fills in an Uint32Array with 3 entries,
// to avoid any integer overflow possibility.
// The first two entries contain the second part of the value
// broken into the upper/lower 32 bits to be converted back in JS,
// because there is no Uint64Array in JS.
// The third entry contains the remaining nanosecond part of the value.
static void Hrtime(const FunctionCallbackInfo<Value>& args) {
  uint64_t t = uv_hrtime();

  Local<ArrayBuffer> ab = args[0].As<Uint32Array>()->Buffer();
  uint32_t* fields = static_cast<uint32_t*>(ab->GetContents().Data());

  fields[0] = (t / NANOS_PER_SEC) >> 32;
  fields[1] = (t / NANOS_PER_SEC) & 0xffffffff;
  fields[2] = t % NANOS_PER_SEC;
}

// Microseconds in a second, as a float, used in CPUUsage() below
#define MICROS_PER_SEC 1e6

// CPUUsage use libuv's uv_getrusage() this-process resource usage accessor,
// to access ru_utime (user CPU time used) and ru_stime (system CPU time used),
// which are uv_timeval_t structs (long tv_sec, long tv_usec).
// Returns those values as Float64 microseconds in the elements of the array
// passed to the function.
static void CPUUsage(const FunctionCallbackInfo<Value>& args) {
  uv_rusage_t rusage;

  // Call libuv to get the values we'll return.
  int err = uv_getrusage(&rusage);
  if (err) {
    // On error, return the strerror version of the error code.
    Local<String> errmsg = OneByteString(args.GetIsolate(), uv_strerror(err));
    args.GetReturnValue().Set(errmsg);
    return;
  }

  // Get the double array pointer from the Float64Array argument.
  CHECK(args[0]->IsFloat64Array());
  Local<Float64Array> array = args[0].As<Float64Array>();
  CHECK_EQ(array->Length(), 2);
  Local<ArrayBuffer> ab = array->Buffer();
  double* fields = static_cast<double*>(ab->GetContents().Data());

  // Set the Float64Array elements to be user / system values in microseconds.
  fields[0] = MICROS_PER_SEC * rusage.ru_utime.tv_sec + rusage.ru_utime.tv_usec;
  fields[1] = MICROS_PER_SEC * rusage.ru_stime.tv_sec + rusage.ru_stime.tv_usec;
}

extern "C" void node_module_register(void* m) {
  struct node_module* mp = reinterpret_cast<struct node_module*>(m);

  if (mp->nm_flags & NM_F_BUILTIN) {
    mp->nm_link = modlist_builtin;
    modlist_builtin = mp;
  } else if (mp->nm_flags & NM_F_INTERNAL) {
    mp->nm_link = modlist_internal;
    modlist_internal = mp;
  } else if (!node_is_initialized) {
    // "Linked" modules are included as part of the node project.
    // Like builtins they are registered *before* node::Init runs.
    mp->nm_flags = NM_F_LINKED;
    mp->nm_link = modlist_linked;
    modlist_linked = mp;
  } else {
    modpending = mp;
  }
}

inline struct node_module* FindModule(struct node_module* list,
                                      const char* name,
                                      int flag) {
  struct node_module* mp;

  for (mp = list; mp != nullptr; mp = mp->nm_link) {
    if (strcmp(mp->nm_modname, name) == 0)
      break;
  }

  CHECK(mp == nullptr || (mp->nm_flags & flag) != 0);
  return mp;
}

node_module* get_builtin_module(const char* name) {
  return FindModule(modlist_builtin, name, NM_F_BUILTIN);
}
node_module* get_internal_module(const char* name) {
  return FindModule(modlist_internal, name, NM_F_INTERNAL);
}
node_module* get_linked_module(const char* name) {
  return FindModule(modlist_linked, name, NM_F_LINKED);
}

struct DLib {
  std::string filename_;
  std::string errmsg_;
  void* handle_;
  int flags_;

#ifdef __POSIX__
  static const int kDefaultFlags = RTLD_LAZY;

  bool Open() {
    handle_ = dlopen(filename_.c_str(), flags_);
    if (handle_ != nullptr)
      return true;
    errmsg_ = dlerror();
    return false;
  }

  void Close() {
    if (handle_ != nullptr)
      dlclose(handle_);
  }
#else  // !__POSIX__
  static const int kDefaultFlags = 0;
  uv_lib_t lib_;

  bool Open() {
    int ret = uv_dlopen(filename_.c_str(), &lib_);
    if (ret == 0) {
      handle_ = static_cast<void*>(lib_.handle);
      return true;
    }
    errmsg_ = uv_dlerror(&lib_);
    uv_dlclose(&lib_);
    return false;
  }

  void Close() {
    uv_dlclose(&lib_);
  }
#endif  // !__POSIX__
};

// DLOpen is process.dlopen(module, filename, flags).
// Used to load 'module.node' dynamically shared objects.
//
// FIXME(bnoordhuis) Not multi-context ready. TBD how to resolve the conflict
// when two contexts try to load the same shared object. Maybe have a shadow
// cache that's a plain C list or hash table that's shared across contexts?
static void DLOpen(const FunctionCallbackInfo<Value>& args) {
  Environment* env = Environment::GetCurrent(args);

  CHECK_EQ(modpending, nullptr);

  if (args.Length() < 2) {
    env->ThrowError("process.dlopen needs at least 2 arguments.");
    return;
  }

  int32_t flags = DLib::kDefaultFlags;
  if (args.Length() > 2 && !args[2]->Int32Value(env->context()).To(&flags)) {
    return env->ThrowTypeError("flag argument must be an integer.");
  }

  Local<Object> module =
      args[0]->ToObject(env->context()).ToLocalChecked();  // Cast
  node::Utf8Value filename(env->isolate(), args[1]);  // Cast
  DLib dlib;
  dlib.filename_ = *filename;
  dlib.flags_ = flags;
  bool is_opened = dlib.Open();

  // Objects containing v14 or later modules will have registered themselves
  // on the pending list.  Activate all of them now.  At present, only one
  // module per object is supported.
  node_module* const mp = modpending;
  modpending = nullptr;

  if (!is_opened) {
    Local<String> errmsg = OneByteString(env->isolate(), dlib.errmsg_.c_str());
    dlib.Close();
#ifdef _WIN32
    // Windows needs to add the filename into the error message
    errmsg = String::Concat(errmsg,
                            args[1]->ToString(env->context()).ToLocalChecked());
#endif  // _WIN32
    env->isolate()->ThrowException(Exception::Error(errmsg));
    return;
  }

  if (mp == nullptr) {
    dlib.Close();
    env->ThrowError("Module did not self-register.");
    return;
  }
  if (mp->nm_version == -1) {
    if (env->EmitNapiWarning()) {
      if (ProcessEmitWarning(env, "N-API is an experimental feature and could "
                                  "change at any time.").IsNothing()) {
        dlib.Close();
        return;
      }
    }
  } else if (mp->nm_version != NODE_MODULE_VERSION) {
    char errmsg[1024];
    snprintf(errmsg,
             sizeof(errmsg),
             "The module '%s'"
             "\nwas compiled against a different Node.js version using"
             "\nNODE_MODULE_VERSION %d. This version of Node.js requires"
             "\nNODE_MODULE_VERSION %d. Please try re-compiling or "
             "re-installing\nthe module (for instance, using `npm rebuild` "
             "or `npm install`).",
             *filename, mp->nm_version, NODE_MODULE_VERSION);

    // NOTE: `mp` is allocated inside of the shared library's memory, calling
    // `dlclose` will deallocate it
    dlib.Close();
    env->ThrowError(errmsg);
    return;
  }
  if (mp->nm_flags & NM_F_BUILTIN) {
    dlib.Close();
    env->ThrowError("Built-in module self-registered.");
    return;
  }

  mp->nm_dso_handle = dlib.handle_;
  mp->nm_link = modlist_addon;
  modlist_addon = mp;

  Local<String> exports_string = env->exports_string();
  MaybeLocal<Value> maybe_exports =
      module->Get(env->context(), exports_string);

  if (maybe_exports.IsEmpty() ||
      maybe_exports.ToLocalChecked()->ToObject(env->context()).IsEmpty()) {
    dlib.Close();
    return;
  }

  Local<Object> exports =
      maybe_exports.ToLocalChecked()->ToObject(env->context())
          .FromMaybe(Local<Object>());

  if (mp->nm_context_register_func != nullptr) {
    mp->nm_context_register_func(exports, module, env->context(), mp->nm_priv);
  } else if (mp->nm_register_func != nullptr) {
    mp->nm_register_func(exports, module, mp->nm_priv);
  } else {
    dlib.Close();
    env->ThrowError("Module has no declared entry point.");
    return;
  }

  // Tell coverity that 'handle' should not be freed when we return.
  // coverity[leaked_storage]
}


static void OnFatalError(const char* location, const char* message) {
  if (location) {
    PrintErrorString("FATAL ERROR: %s %s\n", location, message);
  } else {
    PrintErrorString("FATAL ERROR: %s\n", message);
  }
  fflush(stderr);
  ABORT();
}


NO_RETURN void FatalError(const char* location, const char* message) {
  OnFatalError(location, message);
  // to suppress compiler warning
  ABORT();
}


FatalTryCatch::~FatalTryCatch() {
  if (HasCaught()) {
    HandleScope scope(env_->isolate());
    ReportException(env_, *this);
    exit(7);
  }
}


void FatalException(Isolate* isolate,
                    Local<Value> error,
                    Local<Message> message) {
  HandleScope scope(isolate);

  Environment* env = Environment::GetCurrent(isolate);
  Local<Object> process_object = env->process_object();
  Local<String> fatal_exception_string = env->fatal_exception_string();
  Local<Function> fatal_exception_function =
      process_object->Get(fatal_exception_string).As<Function>();

  int exit_code = 0;
  if (!fatal_exception_function->IsFunction()) {
    // failed before the process._fatalException function was added!
    // this is probably pretty bad.  Nothing to do but report and exit.
    ReportException(env, error, message);
    exit_code = 6;
  }

  if (exit_code == 0) {
    TryCatch fatal_try_catch(isolate);

    // Do not call FatalException when _fatalException handler throws
    fatal_try_catch.SetVerbose(false);

    // this will return true if the JS layer handled it, false otherwise
    Local<Value> caught =
        fatal_exception_function->Call(process_object, 1, &error);

    if (fatal_try_catch.HasCaught()) {
      // the fatal exception function threw, so we must exit
      ReportException(env, fatal_try_catch);
      exit_code = 7;
    }

    if (exit_code == 0 && false == caught->BooleanValue()) {
      ReportException(env, error, message);
      exit_code = 1;
    }
  }

  if (exit_code) {
    exit(exit_code);
  }
}


void FatalException(Isolate* isolate, const TryCatch& try_catch) {
  HandleScope scope(isolate);
  if (!try_catch.IsVerbose()) {
    FatalException(isolate, try_catch.Exception(), try_catch.Message());
  }
}


static void OnMessage(Local<Message> message, Local<Value> error) {
  // The current version of V8 sends messages for errors only
  // (thus `error` is always set).
  FatalException(Isolate::GetCurrent(), error, message);
}

static Maybe<bool> ProcessEmitWarningGeneric(Environment* env,
                                             const char* warning,
                                             const char* type = nullptr,
                                             const char* code = nullptr) {
  HandleScope handle_scope(env->isolate());
  Context::Scope context_scope(env->context());

  Local<Object> process = env->process_object();
  Local<Value> emit_warning;
  if (!process->Get(env->context(),
                    env->emit_warning_string()).ToLocal(&emit_warning)) {
    return Nothing<bool>();
  }

  if (!emit_warning->IsFunction()) return Just(false);

  int argc = 0;
  Local<Value> args[3];  // warning, type, code

  // The caller has to be able to handle a failure anyway, so we might as well
  // do proper error checking for string creation.
  if (!String::NewFromUtf8(env->isolate(),
                           warning,
                           v8::NewStringType::kNormal).ToLocal(&args[argc++])) {
    return Nothing<bool>();
  }
  if (type != nullptr) {
    if (!String::NewFromOneByte(env->isolate(),
                                reinterpret_cast<const uint8_t*>(type),
                                v8::NewStringType::kNormal)
                                    .ToLocal(&args[argc++])) {
      return Nothing<bool>();
    }
    if (code != nullptr &&
        !String::NewFromOneByte(env->isolate(),
                                reinterpret_cast<const uint8_t*>(code),
                                v8::NewStringType::kNormal)
                                    .ToLocal(&args[argc++])) {
      return Nothing<bool>();
    }
  }

  // MakeCallback() unneeded because emitWarning is internal code, it calls
  // process.emit('warning', ...), but does so on the nextTick.
  if (emit_warning.As<Function>()->Call(env->context(),
                                        process,
                                        argc,
                                        args).IsEmpty()) {
    return Nothing<bool>();
  }
  return Just(true);
}


// Call process.emitWarning(str), fmt is a snprintf() format string
Maybe<bool> ProcessEmitWarning(Environment* env, const char* fmt, ...) {
  char warning[1024];
  va_list ap;

  va_start(ap, fmt);
  vsnprintf(warning, sizeof(warning), fmt, ap);
  va_end(ap);

  return ProcessEmitWarningGeneric(env, warning);
}


Maybe<bool> ProcessEmitDeprecationWarning(Environment* env,
                                          const char* warning,
                                          const char* deprecation_code) {
  return ProcessEmitWarningGeneric(env,
                                   warning,
                                   "DeprecationWarning",
                                   deprecation_code);
}


static Local<Object> InitModule(Environment* env,
                                 node_module* mod,
                                 Local<String> module) {
  Local<Object> exports = Object::New(env->isolate());
  // Internal bindings don't have a "module" object, only exports.
  CHECK_EQ(mod->nm_register_func, nullptr);
  CHECK_NE(mod->nm_context_register_func, nullptr);
  Local<Value> unused = Undefined(env->isolate());
  mod->nm_context_register_func(exports,
                                unused,
                                env->context(),
                                mod->nm_priv);
  return exports;
}

static void ThrowIfNoSuchModule(Environment* env, const char* module_v) {
  char errmsg[1024];
  snprintf(errmsg,
           sizeof(errmsg),
           "No such module: %s",
           module_v);
  env->ThrowError(errmsg);
}

static void Binding(const FunctionCallbackInfo<Value>& args) {
  Environment* env = Environment::GetCurrent(args);

  CHECK(args[0]->IsString());

  Local<String> module = args[0].As<String>();
  node::Utf8Value module_v(env->isolate(), module);

  node_module* mod = get_builtin_module(*module_v);
  Local<Object> exports;
  if (mod != nullptr) {
    exports = InitModule(env, mod, module);
  } else if (!strcmp(*module_v, "constants")) {
    exports = Object::New(env->isolate());
    CHECK(exports->SetPrototype(env->context(),
                                Null(env->isolate())).FromJust());
    DefineConstants(env->isolate(), exports);
  } else if (!strcmp(*module_v, "natives")) {
    exports = Object::New(env->isolate());
    DefineJavaScript(env, exports);
  } else {
    return ThrowIfNoSuchModule(env, *module_v);
  }

  args.GetReturnValue().Set(exports);
}

static void InternalBinding(const FunctionCallbackInfo<Value>& args) {
  Environment* env = Environment::GetCurrent(args);

  CHECK(args[0]->IsString());

  Local<String> module = args[0].As<String>();
  node::Utf8Value module_v(env->isolate(), module);

  node_module* mod = get_internal_module(*module_v);
  if (mod == nullptr) return ThrowIfNoSuchModule(env, *module_v);
  Local<Object> exports = InitModule(env, mod, module);

  args.GetReturnValue().Set(exports);
}

static void LinkedBinding(const FunctionCallbackInfo<Value>& args) {
  Environment* env = Environment::GetCurrent(args.GetIsolate());

  CHECK(args[0]->IsString());

  Local<String> module_name = args[0].As<String>();

  node::Utf8Value module_name_v(env->isolate(), module_name);
  node_module* mod = get_linked_module(*module_name_v);

  if (mod == nullptr) {
    char errmsg[1024];
    snprintf(errmsg,
             sizeof(errmsg),
             "No such module was linked: %s",
             *module_name_v);
    return env->ThrowError(errmsg);
  }

  Local<Object> module = Object::New(env->isolate());
  Local<Object> exports = Object::New(env->isolate());
  Local<String> exports_prop = String::NewFromUtf8(env->isolate(), "exports");
  module->Set(exports_prop, exports);

  if (mod->nm_context_register_func != nullptr) {
    mod->nm_context_register_func(exports,
                                  module,
                                  env->context(),
                                  mod->nm_priv);
  } else if (mod->nm_register_func != nullptr) {
    mod->nm_register_func(exports, module, mod->nm_priv);
  } else {
    return env->ThrowError("Linked module has no declared entry point.");
  }

  auto effective_exports = module->Get(exports_prop);

  args.GetReturnValue().Set(effective_exports);
}

static void ProcessTitleGetter(Local<Name> property,
                               const PropertyCallbackInfo<Value>& info) {
  char buffer[512];
  uv_get_process_title(buffer, sizeof(buffer));
  info.GetReturnValue().Set(String::NewFromUtf8(info.GetIsolate(), buffer));
}


static void ProcessTitleSetter(Local<Name> property,
                               Local<Value> value,
                               const PropertyCallbackInfo<void>& info) {
  node::Utf8Value title(info.GetIsolate(), value);
  // TODO(piscisaureus): protect with a lock
  uv_set_process_title(*title);
}


static void EnvGetter(Local<Name> property,
                      const PropertyCallbackInfo<Value>& info) {
  Isolate* isolate = info.GetIsolate();
  if (property->IsSymbol()) {
    return info.GetReturnValue().SetUndefined();
  }
#ifdef __POSIX__
  node::Utf8Value key(isolate, property);
  const char* val = getenv(*key);
  if (val) {
    return info.GetReturnValue().Set(String::NewFromUtf8(isolate, val));
  }
#else  // _WIN32
  node::TwoByteValue key(isolate, property);
  WCHAR buffer[32767];  // The maximum size allowed for environment variables.
  SetLastError(ERROR_SUCCESS);
  DWORD result = GetEnvironmentVariableW(reinterpret_cast<WCHAR*>(*key),
                                         buffer,
                                         arraysize(buffer));
  // If result >= sizeof buffer the buffer was too small. That should never
  // happen. If result == 0 and result != ERROR_SUCCESS the variable was not
  // not found.
  if ((result > 0 || GetLastError() == ERROR_SUCCESS) &&
      result < arraysize(buffer)) {
    const uint16_t* two_byte_buffer = reinterpret_cast<const uint16_t*>(buffer);
    Local<String> rc = String::NewFromTwoByte(isolate, two_byte_buffer);
    return info.GetReturnValue().Set(rc);
  }
#endif
}


static void EnvSetter(Local<Name> property,
                      Local<Value> value,
                      const PropertyCallbackInfo<Value>& info) {
#ifdef __POSIX__
  node::Utf8Value key(info.GetIsolate(), property);
  node::Utf8Value val(info.GetIsolate(), value);
  setenv(*key, *val, 1);
#else  // _WIN32
  node::TwoByteValue key(info.GetIsolate(), property);
  node::TwoByteValue val(info.GetIsolate(), value);
  WCHAR* key_ptr = reinterpret_cast<WCHAR*>(*key);
  // Environment variables that start with '=' are read-only.
  if (key_ptr[0] != L'=') {
    SetEnvironmentVariableW(key_ptr, reinterpret_cast<WCHAR*>(*val));
  }
#endif
  // Whether it worked or not, always return value.
  info.GetReturnValue().Set(value);
}


static void EnvQuery(Local<Name> property,
                     const PropertyCallbackInfo<Integer>& info) {
  int32_t rc = -1;  // Not found unless proven otherwise.
  if (property->IsString()) {
#ifdef __POSIX__
    node::Utf8Value key(info.GetIsolate(), property);
    if (getenv(*key))
      rc = 0;
#else  // _WIN32
    node::TwoByteValue key(info.GetIsolate(), property);
    WCHAR* key_ptr = reinterpret_cast<WCHAR*>(*key);
    SetLastError(ERROR_SUCCESS);
    if (GetEnvironmentVariableW(key_ptr, nullptr, 0) > 0 ||
        GetLastError() == ERROR_SUCCESS) {
      rc = 0;
      if (key_ptr[0] == L'=') {
        // Environment variables that start with '=' are hidden and read-only.
        rc = static_cast<int32_t>(v8::ReadOnly) |
             static_cast<int32_t>(v8::DontDelete) |
             static_cast<int32_t>(v8::DontEnum);
      }
    }
#endif
  }
  if (rc != -1)
    info.GetReturnValue().Set(rc);
}


static void EnvDeleter(Local<Name> property,
                       const PropertyCallbackInfo<Boolean>& info) {
  if (property->IsString()) {
#ifdef __POSIX__
    node::Utf8Value key(info.GetIsolate(), property);
    unsetenv(*key);
#else
    node::TwoByteValue key(info.GetIsolate(), property);
    WCHAR* key_ptr = reinterpret_cast<WCHAR*>(*key);
    SetEnvironmentVariableW(key_ptr, nullptr);
#endif
  }

  // process.env never has non-configurable properties, so always
  // return true like the tc39 delete operator.
  info.GetReturnValue().Set(true);
}


static void EnvEnumerator(const PropertyCallbackInfo<Array>& info) {
  Environment* env = Environment::GetCurrent(info);
  Isolate* isolate = env->isolate();
  Local<Context> ctx = env->context();
  Local<Function> fn = env->push_values_to_array_function();
  Local<Value> argv[NODE_PUSH_VAL_TO_ARRAY_MAX];
  size_t idx = 0;

#ifdef __POSIX__
  int size = 0;
  while (environ[size])
    size++;

  Local<Array> envarr = Array::New(isolate);

  for (int i = 0; i < size; ++i) {
    const char* var = environ[i];
    const char* s = strchr(var, '=');
    const int length = s ? s - var : strlen(var);
    argv[idx] = String::NewFromUtf8(isolate,
                                    var,
                                    String::kNormalString,
                                    length);
    if (++idx >= arraysize(argv)) {
      fn->Call(ctx, envarr, idx, argv).ToLocalChecked();
      idx = 0;
    }
  }
  if (idx > 0) {
    fn->Call(ctx, envarr, idx, argv).ToLocalChecked();
  }
#else  // _WIN32
  WCHAR* environment = GetEnvironmentStringsW();
  if (environment == nullptr)
    return;  // This should not happen.
  Local<Array> envarr = Array::New(isolate);
  WCHAR* p = environment;
  while (*p) {
    WCHAR *s;
    if (*p == L'=') {
      // If the key starts with '=' it is a hidden environment variable.
      p += wcslen(p) + 1;
      continue;
    } else {
      s = wcschr(p, L'=');
    }
    if (!s) {
      s = p + wcslen(p);
    }
    const uint16_t* two_byte_buffer = reinterpret_cast<const uint16_t*>(p);
    const size_t two_byte_buffer_len = s - p;
    argv[idx] = String::NewFromTwoByte(isolate,
                                       two_byte_buffer,
                                       String::kNormalString,
                                       two_byte_buffer_len);
    if (++idx >= arraysize(argv)) {
      fn->Call(ctx, envarr, idx, argv).ToLocalChecked();
      idx = 0;
    }
    p = s + wcslen(s) + 1;
  }
  if (idx > 0) {
    fn->Call(ctx, envarr, idx, argv).ToLocalChecked();
  }
  FreeEnvironmentStringsW(environment);
#endif

  info.GetReturnValue().Set(envarr);
}


static void GetParentProcessId(Local<Name> property,
                               const PropertyCallbackInfo<Value>& info) {
  info.GetReturnValue().Set(Integer::New(info.GetIsolate(), uv_os_getppid()));
}


static Local<Object> GetFeatures(Environment* env) {
  EscapableHandleScope scope(env->isolate());

  Local<Object> obj = Object::New(env->isolate());
#if defined(DEBUG) && DEBUG
  Local<Value> debug = True(env->isolate());
#else
  Local<Value> debug = False(env->isolate());
#endif  // defined(DEBUG) && DEBUG

  obj->Set(FIXED_ONE_BYTE_STRING(env->isolate(), "debug"), debug);
  obj->Set(FIXED_ONE_BYTE_STRING(env->isolate(), "uv"), True(env->isolate()));
  // TODO(bnoordhuis) ping libuv
  obj->Set(FIXED_ONE_BYTE_STRING(env->isolate(), "ipv6"), True(env->isolate()));

#ifndef OPENSSL_NO_NEXTPROTONEG
  Local<Boolean> tls_npn = True(env->isolate());
#else
  Local<Boolean> tls_npn = False(env->isolate());
#endif
  obj->Set(FIXED_ONE_BYTE_STRING(env->isolate(), "tls_npn"), tls_npn);

#ifdef TLSEXT_TYPE_application_layer_protocol_negotiation
  Local<Boolean> tls_alpn = True(env->isolate());
#else
  Local<Boolean> tls_alpn = False(env->isolate());
#endif
  obj->Set(FIXED_ONE_BYTE_STRING(env->isolate(), "tls_alpn"), tls_alpn);

#ifdef SSL_CTRL_SET_TLSEXT_SERVERNAME_CB
  Local<Boolean> tls_sni = True(env->isolate());
#else
  Local<Boolean> tls_sni = False(env->isolate());
#endif
  obj->Set(FIXED_ONE_BYTE_STRING(env->isolate(), "tls_sni"), tls_sni);

#if !defined(OPENSSL_NO_TLSEXT) && defined(SSL_CTX_set_tlsext_status_cb)
  Local<Boolean> tls_ocsp = True(env->isolate());
#else
  Local<Boolean> tls_ocsp = False(env->isolate());
#endif  // !defined(OPENSSL_NO_TLSEXT) && defined(SSL_CTX_set_tlsext_status_cb)
  obj->Set(FIXED_ONE_BYTE_STRING(env->isolate(), "tls_ocsp"), tls_ocsp);

  obj->Set(FIXED_ONE_BYTE_STRING(env->isolate(), "tls"),
           Boolean::New(env->isolate(),
                        get_builtin_module("crypto") != nullptr));

  return scope.Escape(obj);
}


static void DebugPortGetter(Local<Name> property,
                            const PropertyCallbackInfo<Value>& info) {
  int port = debug_options.port();
#if HAVE_INSPECTOR
  if (port == 0) {
    Environment* env = Environment::GetCurrent(info);
    if (auto io = env->inspector_agent()->io())
      port = io->port();
  }
#endif  // HAVE_INSPECTOR
  info.GetReturnValue().Set(port);
}


static void DebugPortSetter(Local<Name> property,
                            Local<Value> value,
                            const PropertyCallbackInfo<void>& info) {
  debug_options.set_port(value->Int32Value());
}


static void DebugProcess(const FunctionCallbackInfo<Value>& args);
static void DebugEnd(const FunctionCallbackInfo<Value>& args);

namespace {

void StartProfilerIdleNotifier(const FunctionCallbackInfo<Value>& args) {
  Environment* env = Environment::GetCurrent(args);
  env->StartProfilerIdleNotifier();
}


void StopProfilerIdleNotifier(const FunctionCallbackInfo<Value>& args) {
  Environment* env = Environment::GetCurrent(args);
  env->StopProfilerIdleNotifier();
}


#define READONLY_PROPERTY(obj, str, var)                                      \
  do {                                                                        \
    obj->DefineOwnProperty(env->context(),                                    \
                           OneByteString(env->isolate(), str),                \
                           var,                                               \
                           v8::ReadOnly).FromJust();                          \
  } while (0)

#define READONLY_DONT_ENUM_PROPERTY(obj, str, var)                            \
  do {                                                                        \
    obj->DefineOwnProperty(env->context(),                                    \
                           OneByteString(env->isolate(), str),                \
                           var,                                               \
                           static_cast<v8::PropertyAttribute>(v8::ReadOnly |  \
                                                              v8::DontEnum))  \
        .FromJust();                                                          \
  } while (0)

}  // anonymous namespace

void SetupProcessObject(Environment* env,
                        int argc,
                        const char* const* argv,
                        int exec_argc,
                        const char* const* exec_argv) {
  HandleScope scope(env->isolate());

  Local<Object> process = env->process_object();

  auto title_string = FIXED_ONE_BYTE_STRING(env->isolate(), "title");
  CHECK(process->SetAccessor(env->context(),
                             title_string,
                             ProcessTitleGetter,
                             ProcessTitleSetter,
                             env->as_external()).FromJust());

  // process.version
  READONLY_PROPERTY(process,
                    "version",
                    FIXED_ONE_BYTE_STRING(env->isolate(), NODE_VERSION));

  // process.versions
  Local<Object> versions = Object::New(env->isolate());
  READONLY_PROPERTY(process, "versions", versions);

  const char http_parser_version[] = NODE_STRINGIFY(HTTP_PARSER_VERSION_MAJOR)
                                     "."
                                     NODE_STRINGIFY(HTTP_PARSER_VERSION_MINOR)
                                     "."
                                     NODE_STRINGIFY(HTTP_PARSER_VERSION_PATCH);
  READONLY_PROPERTY(versions,
                    "http_parser",
                    FIXED_ONE_BYTE_STRING(env->isolate(), http_parser_version));

  // +1 to get rid of the leading 'v'
  READONLY_PROPERTY(versions,
                    "node",
                    OneByteString(env->isolate(), NODE_VERSION + 1));
  READONLY_PROPERTY(versions,
                    "v8",
                    OneByteString(env->isolate(), V8::GetVersion()));
  READONLY_PROPERTY(versions,
                    "uv",
                    OneByteString(env->isolate(), uv_version_string()));
  READONLY_PROPERTY(versions,
                    "zlib",
                    FIXED_ONE_BYTE_STRING(env->isolate(), ZLIB_VERSION));
  READONLY_PROPERTY(versions,
                    "ares",
                    FIXED_ONE_BYTE_STRING(env->isolate(), ARES_VERSION_STR));

  const char node_modules_version[] = NODE_STRINGIFY(NODE_MODULE_VERSION);
  READONLY_PROPERTY(
      versions,
      "modules",
      FIXED_ONE_BYTE_STRING(env->isolate(), node_modules_version));

  READONLY_PROPERTY(versions,
                    "nghttp2",
                    FIXED_ONE_BYTE_STRING(env->isolate(), NGHTTP2_VERSION));

  const char node_napi_version[] = NODE_STRINGIFY(NAPI_VERSION);
  READONLY_PROPERTY(
      versions,
      "napi",
      FIXED_ONE_BYTE_STRING(env->isolate(), node_napi_version));

#if HAVE_OPENSSL
  // Stupid code to slice out the version string.
  {  // NOLINT(whitespace/braces)
    size_t i, j, k;
    int c;
    for (i = j = 0, k = sizeof(OPENSSL_VERSION_TEXT) - 1; i < k; ++i) {
      c = OPENSSL_VERSION_TEXT[i];
      if ('0' <= c && c <= '9') {
        for (j = i + 1; j < k; ++j) {
          c = OPENSSL_VERSION_TEXT[j];
          if (c == ' ')
            break;
        }
        break;
      }
    }
    READONLY_PROPERTY(
        versions,
        "openssl",
        OneByteString(env->isolate(), &OPENSSL_VERSION_TEXT[i], j - i));
  }
#endif

  // process.arch
  READONLY_PROPERTY(process, "arch", OneByteString(env->isolate(), NODE_ARCH));

  // process.platform
  READONLY_PROPERTY(process,
                    "platform",
                    OneByteString(env->isolate(), NODE_PLATFORM));

  // process.release
  Local<Object> release = Object::New(env->isolate());
  READONLY_PROPERTY(process, "release", release);
  READONLY_PROPERTY(release, "name",
                    OneByteString(env->isolate(), NODE_RELEASE));

#if NODE_VERSION_IS_LTS
  READONLY_PROPERTY(release, "lts",
                    OneByteString(env->isolate(), NODE_VERSION_LTS_CODENAME));
#endif

// if this is a release build and no explicit base has been set
// substitute the standard release download URL
#ifndef NODE_RELEASE_URLBASE
# if NODE_VERSION_IS_RELEASE
#  define NODE_RELEASE_URLBASE "https://nodejs.org/download/release/"
# endif
#endif

#if defined(NODE_RELEASE_URLBASE)
#  define NODE_RELEASE_URLPFX NODE_RELEASE_URLBASE "v" NODE_VERSION_STRING "/"
#  define NODE_RELEASE_URLFPFX NODE_RELEASE_URLPFX "node-v" NODE_VERSION_STRING

  READONLY_PROPERTY(release,
                    "sourceUrl",
                    OneByteString(env->isolate(),
                    NODE_RELEASE_URLFPFX ".tar.gz"));
  READONLY_PROPERTY(release,
                    "headersUrl",
                    OneByteString(env->isolate(),
                    NODE_RELEASE_URLFPFX "-headers.tar.gz"));
#  ifdef _WIN32
  READONLY_PROPERTY(release,
                    "libUrl",
                    OneByteString(env->isolate(),
                    strcmp(NODE_ARCH, "ia32") ? NODE_RELEASE_URLPFX "win-"
                                                NODE_ARCH "/node.lib"
                                              : NODE_RELEASE_URLPFX
                                                "win-x86/node.lib"));
#  endif
#endif

  // process.argv
  Local<Array> arguments = Array::New(env->isolate(), argc);
  for (int i = 0; i < argc; ++i) {
    arguments->Set(i, String::NewFromUtf8(env->isolate(), argv[i]));
  }
  process->Set(FIXED_ONE_BYTE_STRING(env->isolate(), "argv"), arguments);

  // process.execArgv
  Local<Array> exec_arguments = Array::New(env->isolate(), exec_argc);
  for (int i = 0; i < exec_argc; ++i) {
    exec_arguments->Set(i, String::NewFromUtf8(env->isolate(), exec_argv[i]));
  }
  process->Set(FIXED_ONE_BYTE_STRING(env->isolate(), "execArgv"),
               exec_arguments);

  // create process.env
  Local<ObjectTemplate> process_env_template =
      ObjectTemplate::New(env->isolate());
  process_env_template->SetHandler(NamedPropertyHandlerConfiguration(
          EnvGetter,
          EnvSetter,
          EnvQuery,
          EnvDeleter,
          EnvEnumerator,
          env->as_external()));

  Local<Object> process_env =
      process_env_template->NewInstance(env->context()).ToLocalChecked();
  process->Set(FIXED_ONE_BYTE_STRING(env->isolate(), "env"), process_env);

  READONLY_PROPERTY(process, "pid",
                    Integer::New(env->isolate(), uv_os_getpid()));
  READONLY_PROPERTY(process, "features", GetFeatures(env));

  CHECK(process->SetAccessor(env->context(),
                             FIXED_ONE_BYTE_STRING(env->isolate(), "ppid"),
                             GetParentProcessId).FromJust());

  auto should_abort_on_uncaught_toggle =
      FIXED_ONE_BYTE_STRING(env->isolate(), "_shouldAbortOnUncaughtToggle");
  CHECK(process->Set(env->context(),
                     should_abort_on_uncaught_toggle,
                     env->should_abort_on_uncaught_toggle().GetJSArray())
                         .FromJust());

  // -e, --eval
  if (eval_string) {
    READONLY_PROPERTY(process,
                      "_eval",
                      String::NewFromUtf8(env->isolate(), eval_string));
  }

  // -p, --print
  if (print_eval) {
    READONLY_PROPERTY(process, "_print_eval", True(env->isolate()));
  }

  // -c, --check
  if (syntax_check_only) {
    READONLY_PROPERTY(process, "_syntax_check_only", True(env->isolate()));
  }

  // -i, --interactive
  if (force_repl) {
    READONLY_PROPERTY(process, "_forceRepl", True(env->isolate()));
  }

  // -r, --require
  if (!preload_modules.empty()) {
    Local<Array> array = Array::New(env->isolate());
    for (unsigned int i = 0; i < preload_modules.size(); ++i) {
      Local<String> module = String::NewFromUtf8(env->isolate(),
                                                 preload_modules[i].c_str());
      array->Set(i, module);
    }
    READONLY_PROPERTY(process,
                      "_preload_modules",
                      array);

    preload_modules.clear();
  }

  // --no-deprecation
  if (no_deprecation) {
    READONLY_PROPERTY(process, "noDeprecation", True(env->isolate()));
  }

  // --no-warnings
  if (no_process_warnings) {
    READONLY_PROPERTY(process, "noProcessWarnings", True(env->isolate()));
  }

  // --trace-warnings
  if (trace_warnings) {
    READONLY_PROPERTY(process, "traceProcessWarnings", True(env->isolate()));
  }

  // --throw-deprecation
  if (throw_deprecation) {
    READONLY_PROPERTY(process, "throwDeprecation", True(env->isolate()));
  }

#ifdef NODE_NO_BROWSER_GLOBALS
  // configure --no-browser-globals
  READONLY_PROPERTY(process, "_noBrowserGlobals", True(env->isolate()));
#endif  // NODE_NO_BROWSER_GLOBALS

  // --prof-process
  if (prof_process) {
    READONLY_PROPERTY(process, "profProcess", True(env->isolate()));
  }

  // --trace-deprecation
  if (trace_deprecation) {
    READONLY_PROPERTY(process, "traceDeprecation", True(env->isolate()));
  }

  // TODO(refack): move the following 3 to `node_config`
  // --inspect-brk
  if (debug_options.wait_for_connect()) {
    READONLY_DONT_ENUM_PROPERTY(process,
                                "_breakFirstLine", True(env->isolate()));
  }

  // --inspect --debug-brk
  if (debug_options.deprecated_invocation()) {
    READONLY_DONT_ENUM_PROPERTY(process,
                                "_deprecatedDebugBrk", True(env->isolate()));
  }

  // --debug or, --debug-brk without --inspect
  if (debug_options.invalid_invocation()) {
    READONLY_DONT_ENUM_PROPERTY(process,
                                "_invalidDebug", True(env->isolate()));
  }

  // --security-revert flags
#define V(code, _, __)                                                        \
  do {                                                                        \
    if (IsReverted(SECURITY_REVERT_ ## code)) {                               \
      READONLY_PROPERTY(process, "REVERT_" #code, True(env->isolate()));      \
    }                                                                         \
  } while (0);
  SECURITY_REVERSIONS(V)
#undef V

  size_t exec_path_len = 2 * PATH_MAX;
  char* exec_path = new char[exec_path_len];
  Local<String> exec_path_value;
  if (uv_exepath(exec_path, &exec_path_len) == 0) {
    exec_path_value = String::NewFromUtf8(env->isolate(),
                                          exec_path,
                                          String::kNormalString,
                                          exec_path_len);
  } else {
    exec_path_value = String::NewFromUtf8(env->isolate(), argv[0]);
  }
  process->Set(FIXED_ONE_BYTE_STRING(env->isolate(), "execPath"),
               exec_path_value);
  delete[] exec_path;

  auto debug_port_string = FIXED_ONE_BYTE_STRING(env->isolate(), "debugPort");
  CHECK(process->SetAccessor(env->context(),
                             debug_port_string,
                             DebugPortGetter,
                             DebugPortSetter,
                             env->as_external()).FromJust());

  // define various internal methods
  env->SetMethod(process,
                 "_startProfilerIdleNotifier",
                 StartProfilerIdleNotifier);
  env->SetMethod(process,
                 "_stopProfilerIdleNotifier",
                 StopProfilerIdleNotifier);
  env->SetMethod(process, "_getActiveRequests", GetActiveRequests);
  env->SetMethod(process, "_getActiveHandles", GetActiveHandles);
  env->SetMethod(process, "reallyExit", Exit);
  env->SetMethod(process, "abort", Abort);
  env->SetMethod(process, "chdir", Chdir);
  env->SetMethod(process, "cwd", Cwd);

  env->SetMethod(process, "umask", Umask);

#if defined(__POSIX__) && !defined(__ANDROID__) && !defined(__CloudABI__)
  env->SetMethod(process, "getuid", GetUid);
  env->SetMethod(process, "geteuid", GetEUid);
  env->SetMethod(process, "setuid", SetUid);
  env->SetMethod(process, "seteuid", SetEUid);

  env->SetMethod(process, "setgid", SetGid);
  env->SetMethod(process, "setegid", SetEGid);
  env->SetMethod(process, "getgid", GetGid);
  env->SetMethod(process, "getegid", GetEGid);

  env->SetMethod(process, "getgroups", GetGroups);
  env->SetMethod(process, "setgroups", SetGroups);
  env->SetMethod(process, "initgroups", InitGroups);
#endif  // __POSIX__ && !defined(__ANDROID__) && !defined(__CloudABI__)

  env->SetMethod(process, "_kill", Kill);

  env->SetMethod(process, "_debugProcess", DebugProcess);
  env->SetMethod(process, "_debugEnd", DebugEnd);

  env->SetMethod(process, "hrtime", Hrtime);

  env->SetMethod(process, "cpuUsage", CPUUsage);

  env->SetMethod(process, "dlopen", DLOpen);

  env->SetMethod(process, "uptime", Uptime);
  env->SetMethod(process, "memoryUsage", MemoryUsage);

  env->SetMethod(process, "binding", Binding);
  env->SetMethod(process, "_linkedBinding", LinkedBinding);
  env->SetMethod(process, "_internalBinding", InternalBinding);

  env->SetMethod(process, "_setupProcessObject", SetupProcessObject);
  env->SetMethod(process, "_setupNextTick", SetupNextTick);
  env->SetMethod(process, "_setupPromises", SetupPromises);
}


#undef READONLY_PROPERTY


void SignalExit(int signo) {
  uv_tty_reset_mode();
  if (trace_enabled) {
    v8_platform.StopTracingAgent();
  }
#ifdef __FreeBSD__
  // FreeBSD has a nasty bug, see RegisterSignalHandler for details
  struct sigaction sa;
  memset(&sa, 0, sizeof(sa));
  sa.sa_handler = SIG_DFL;
  CHECK_EQ(sigaction(signo, &sa, nullptr), 0);
#endif
  raise(signo);
}


// Most of the time, it's best to use `console.error` to write
// to the process.stderr stream.  However, in some cases, such as
// when debugging the stream.Writable class or the process.nextTick
// function, it is useful to bypass JavaScript entirely.
static void RawDebug(const FunctionCallbackInfo<Value>& args) {
  CHECK(args.Length() == 1 && args[0]->IsString() &&
        "must be called with a single string");
  node::Utf8Value message(args.GetIsolate(), args[0]);
  PrintErrorString("%s\n", *message);
  fflush(stderr);
}

void LoadEnvironment(Environment* env, const bool evaluate_stdin) {
  HandleScope handle_scope(env->isolate());

  TryCatch try_catch(env->isolate());

  // Disable verbose mode to stop FatalException() handler from trying
  // to handle the exception. Errors this early in the start-up phase
  // are not safe to ignore.
  try_catch.SetVerbose(false);

  // Execute the lib/internal/bootstrap_node.js file which was included as a
  // static C string in node_natives.h by node_js2c.
  // 'internal_bootstrap_node_native' is the string containing that source code.
  Local<String> script_name = FIXED_ONE_BYTE_STRING(env->isolate(),
                                                    "bootstrap_node.js");
  Local<Value> f_value = ExecuteString(env, MainSource(env), script_name);
  if (try_catch.HasCaught())  {
    ReportException(env, try_catch);
    exit(10);
  }
  // The bootstrap_node.js file returns a function 'f'
  CHECK(f_value->IsFunction());

  Local<Function> f = Local<Function>::Cast(f_value);

  // Add a reference to the global object
  Local<Object> global = env->context()->Global();

#if defined HAVE_DTRACE || defined HAVE_ETW
  InitDTrace(env, global);
#endif

#if defined HAVE_LTTNG
  InitLTTNG(env, global);
#endif

#if defined HAVE_PERFCTR
  InitPerfCounters(env, global);
#endif

  // Enable handling of uncaught exceptions
  // (FatalException(), break on uncaught exception in debugger)
  //
  // This is not strictly necessary since it's almost impossible
  // to attach the debugger fast enough to break on exception
  // thrown during process startup.
  try_catch.SetVerbose(true);

  env->SetMethod(env->process_object(), "_rawDebug", RawDebug);

  // Expose the global object as a property on itself
  // (Allows you to set stuff on `global` from anywhere in JavaScript.)
  global->Set(FIXED_ONE_BYTE_STRING(env->isolate(), "global"), global);

  // Now we call 'f' with the 'process' variable that we've built up with
  // all our bindings. Inside bootstrap_node.js and internal/process we'll
  // take care of assigning things to their places.

  // We start the process this way in order to be more modular. Developers
  // who do not like how bootstrap_node.js sets up the module system but do
  // like Node's I/O bindings may want to replace 'f' with their own function.
  Local<Value> arg = env->process_object();

  // add evaluate_stdin parameter to JS process so we can use it in
  // bootstrap_node.js.
  // If adding the parameter fails, bootstrapping will fail too,
  // so we can cleanup and return before we even bootstrap.
  bool successfully_set_evaluate_stdin = Object::Cast(*arg)->Set(
        env->context(),
        String::NewFromUtf8(env->isolate(), "_evaluateStdin"),
        Boolean::New(env->isolate(), evaluate_stdin)).FromJust();

  if (!successfully_set_evaluate_stdin) {
    env->async_hooks()->clear_async_id_stack();
    return;
  }

  auto ret = f->Call(env->context(), Null(env->isolate()), 1, &arg);
  // If there was an error during bootstrap then it was either handled by the
  // FatalException handler or it's unrecoverable (e.g. max call stack
  // exceeded). Either way, clear the stack so that the AsyncCallbackScope
  // destructor doesn't fail on the id check.
  // There are only two ways to have a stack size > 1: 1) the user manually
  // called MakeCallback or 2) user awaited during bootstrap, which triggered
  // _tickCallback().
  if (ret.IsEmpty())
    env->async_hooks()->clear_async_id_stack();
}

static void PrintHelp() {
  // XXX: If you add an option here, please also add it to doc/node.1 and
  // doc/api/cli.md
  printf("Usage: node [options] [ -e script | script.js | - ] [arguments]\n"
         "       node inspect script.js [arguments]\n"
         "\n"
         "Options:\n"
         "  -v, --version              print Node.js version\n"
         "  -e, --eval script          evaluate script\n"
         "  -p, --print                evaluate script and print result\n"
         "  -c, --check                syntax check script without executing\n"
         "  -i, --interactive          always enter the REPL even if stdin\n"
         "                             does not appear to be a terminal\n"
         "  -r, --require              module to preload (option can be "
         "repeated)\n"
         "  -                          script read from stdin (default; "
         "interactive mode if a tty)\n"
#if HAVE_INSPECTOR
         "  --inspect[=[host:]port]    activate inspector on host:port\n"
         "                             (default: 127.0.0.1:9229)\n"
         "  --inspect-brk[=[host:]port]\n"
         "                             activate inspector on host:port\n"
         "                             and break at start of user script\n"
         "  --inspect-port=[host:]port\n"
         "                             set host:port for inspector\n"
#endif
         "  --no-deprecation           silence deprecation warnings\n"
         "  --trace-deprecation        show stack traces on deprecations\n"
         "  --throw-deprecation        throw an exception on deprecations\n"
         "  --pending-deprecation      emit pending deprecation warnings\n"
         "  --no-warnings              silence all process warnings\n"
         "  --napi-modules             load N-API modules (no-op - option\n"
         "                             kept for compatibility)\n"
         "  --abort-on-uncaught-exception\n"
         "                             aborting instead of exiting causes a\n"
         "                             core file to be generated for analysis\n"
         "  --trace-warnings           show stack traces on process warnings\n"
         "  --redirect-warnings=file\n"
         "                             write warnings to file instead of\n"
         "                             stderr\n"
         "  --trace-sync-io            show stack trace when use of sync IO\n"
         "                             is detected after the first tick\n"
         "  --no-force-async-hooks-checks\n"
         "                             disable checks for async_hooks\n"
         "  --trace-events-enabled     track trace events\n"
         "  --trace-event-categories   comma separated list of trace event\n"
         "                             categories to record\n"
         "  --track-heap-objects       track heap object allocations for heap "
         "snapshots\n"
         "  --prof-process             process v8 profiler output generated\n"
         "                             using --prof\n"
         "  --zero-fill-buffers        automatically zero-fill all newly "
         "allocated\n"
         "                             Buffer and SlowBuffer instances\n"
         "  --v8-options               print v8 command line options\n"
         "  --v8-pool-size=num         set v8's thread pool size\n"
#if HAVE_OPENSSL
         "  --tls-cipher-list=val      use an alternative default TLS cipher "
         "list\n"
         "  --use-bundled-ca           use bundled CA store"
#if !defined(NODE_OPENSSL_CERT_STORE)
         " (default)"
#endif
         "\n"
         "  --use-openssl-ca           use OpenSSL's default CA store"
#if defined(NODE_OPENSSL_CERT_STORE)
         " (default)"
#endif
         "\n"
#if NODE_FIPS_MODE
         "  --enable-fips              enable FIPS crypto at startup\n"
         "  --force-fips               force FIPS crypto (cannot be disabled)\n"
#endif  /* NODE_FIPS_MODE */
         "  --openssl-config=file      load OpenSSL configuration from the\n"
         "                             specified file (overrides\n"
         "                             OPENSSL_CONF)\n"
#endif /* HAVE_OPENSSL */
#if defined(NODE_HAVE_I18N_SUPPORT)
         "  --icu-data-dir=dir         set ICU data load path to dir\n"
         "                             (overrides NODE_ICU_DATA)\n"
#if !defined(NODE_HAVE_SMALL_ICU)
         "                             note: linked-in ICU data is present\n"
#endif
         "  --preserve-symlinks        preserve symbolic links when resolving\n"
         "  --experimental-modules     experimental ES Module support\n"
         "                             and caching modules\n"
         "  --experimental-vm-modules  experimental ES Module support\n"
         "                             in vm module\n"
#endif
         "\n"
         "Environment variables:\n"
         "NODE_DEBUG                   ','-separated list of core modules\n"
         "                             that should print debug information\n"
         "NODE_DISABLE_COLORS          set to 1 to disable colors in the REPL\n"
         "NODE_EXTRA_CA_CERTS          path to additional CA certificates\n"
         "                             file\n"
#if defined(NODE_HAVE_I18N_SUPPORT)
         "NODE_ICU_DATA                data path for ICU (Intl object) data\n"
#if !defined(NODE_HAVE_SMALL_ICU)
         "                             (will extend linked-in data)\n"
#endif
#endif
         "NODE_NO_WARNINGS             set to 1 to silence process warnings\n"
#if !defined(NODE_WITHOUT_NODE_OPTIONS)
         "NODE_OPTIONS                 set CLI options in the environment\n"
         "                             via a space-separated list\n"
#endif
#ifdef _WIN32
         "NODE_PATH                    ';'-separated list of directories\n"
#else
         "NODE_PATH                    ':'-separated list of directories\n"
#endif
         "                             prefixed to the module search path\n"
         "NODE_PENDING_DEPRECATION     set to 1 to emit pending deprecation\n"
         "                             warnings\n"
         "NODE_REPL_HISTORY            path to the persistent REPL history\n"
         "                             file\n"
         "NODE_REDIRECT_WARNINGS       write warnings to path instead of\n"
         "                             stderr\n"
         "OPENSSL_CONF                 load OpenSSL configuration from file\n"
         "\n"
         "Documentation can be found at https://nodejs.org/\n");
}


static bool ArgIsAllowed(const char* arg, const char* allowed) {
  for (; *arg && *allowed; arg++, allowed++) {
    // Like normal strcmp(), except that a '_' in `allowed` matches either a '-'
    // or '_' in `arg`.
    if (*allowed == '_') {
      if (!(*arg == '_' || *arg == '-'))
        return false;
    } else {
      if (*arg != *allowed)
        return false;
    }
  }

  // "--some-arg=val" is allowed for "--some-arg"
  if (*arg == '=')
    return true;

  // Both must be null, or one string is just a prefix of the other, not a
  // match.
  return !*arg && !*allowed;
}


static void CheckIfAllowedInEnv(const char* exe, bool is_env,
                                const char* arg) {
  if (!is_env)
    return;

  static const char* whitelist[] = {
    // Node options, sorted in `node --help` order for ease of comparison.
    "--require", "-r",
    "--inspect",
    "--inspect-brk",
    "--inspect-port",
    "--no-deprecation",
    "--trace-deprecation",
    "--throw-deprecation",
    "--pending-deprecation",
    "--no-warnings",
    "--napi-modules",
    "--expose-http2",   // keep as a non-op through v9.x
    "--experimental-modules",
    "--experimental-vm-modules",
    "--loader",
    "--trace-warnings",
    "--redirect-warnings",
    "--trace-sync-io",
    "--no-force-async-hooks-checks",
    "--trace-events-enabled",
    "--trace-event-categories",
    "--track-heap-objects",
    "--zero-fill-buffers",
    "--v8-pool-size",
    "--tls-cipher-list",
    "--use-bundled-ca",
    "--use-openssl-ca",
    "--enable-fips",
    "--force-fips",
    "--openssl-config",
    "--icu-data-dir",

    // V8 options (define with '_', which allows '-' or '_')
    "--perf_prof",
    "--perf_basic_prof",
    "--abort_on_uncaught_exception",
    "--max_old_space_size",
    "--stack_trace_limit",
  };

  for (unsigned i = 0; i < arraysize(whitelist); i++) {
    const char* allowed = whitelist[i];
    if (ArgIsAllowed(arg, allowed))
      return;
  }

  fprintf(stderr, "%s: %s is not allowed in NODE_OPTIONS\n", exe, arg);
  exit(9);
}


// Parse command line arguments.
//
// argv is modified in place. exec_argv and v8_argv are out arguments that
// ParseArgs() allocates memory for and stores a pointer to the output
// vector in.  The caller should free them with delete[].
//
// On exit:
//
//  * argv contains the arguments with node and V8 options filtered out.
//  * exec_argv contains both node and V8 options and nothing else.
//  * v8_argv contains argv[0] plus any V8 options
static void ParseArgs(int* argc,
                      const char** argv,
                      int* exec_argc,
                      const char*** exec_argv,
                      int* v8_argc,
                      const char*** v8_argv,
                      bool is_env) {
  const unsigned int nargs = static_cast<unsigned int>(*argc);
  const char** new_exec_argv = new const char*[nargs];
  const char** new_v8_argv = new const char*[nargs];
  const char** new_argv = new const char*[nargs];
#if HAVE_OPENSSL
  bool use_bundled_ca = false;
  bool use_openssl_ca = false;
#endif  // HAVE_OPENSSL

  for (unsigned int i = 0; i < nargs; ++i) {
    new_exec_argv[i] = nullptr;
    new_v8_argv[i] = nullptr;
    new_argv[i] = nullptr;
  }

  // exec_argv starts with the first option, the other two start with argv[0].
  unsigned int new_exec_argc = 0;
  unsigned int new_v8_argc = 1;
  unsigned int new_argc = 1;
  new_v8_argv[0] = argv[0];
  new_argv[0] = argv[0];

  unsigned int index = 1;
  bool short_circuit = false;
  while (index < nargs && argv[index][0] == '-' && !short_circuit) {
    const char* const arg = argv[index];
    unsigned int args_consumed = 1;

    CheckIfAllowedInEnv(argv[0], is_env, arg);

    if (debug_options.ParseOption(argv[0], arg)) {
      // Done, consumed by DebugOptions::ParseOption().
    } else if (strcmp(arg, "--version") == 0 || strcmp(arg, "-v") == 0) {
      printf("%s\n", NODE_VERSION);
      exit(0);
    } else if (strcmp(arg, "--help") == 0 || strcmp(arg, "-h") == 0) {
      PrintHelp();
      exit(0);
    } else if (strcmp(arg, "--eval") == 0 ||
               strcmp(arg, "-e") == 0 ||
               strcmp(arg, "--print") == 0 ||
               strcmp(arg, "-pe") == 0 ||
               strcmp(arg, "-p") == 0) {
      bool is_eval = strchr(arg, 'e') != nullptr;
      bool is_print = strchr(arg, 'p') != nullptr;
      print_eval = print_eval || is_print;
      // --eval, -e and -pe always require an argument.
      if (is_eval == true) {
        args_consumed += 1;
        eval_string = argv[index + 1];
        if (eval_string == nullptr) {
          fprintf(stderr, "%s: %s requires an argument\n", argv[0], arg);
          exit(9);
        }
      } else if ((index + 1 < nargs) &&
                 argv[index + 1] != nullptr &&
                 argv[index + 1][0] != '-') {
        args_consumed += 1;
        eval_string = argv[index + 1];
        if (strncmp(eval_string, "\\-", 2) == 0) {
          // Starts with "\\-": escaped expression, drop the backslash.
          eval_string += 1;
        }
      }
    } else if (strcmp(arg, "--require") == 0 ||
               strcmp(arg, "-r") == 0) {
      const char* module = argv[index + 1];
      if (module == nullptr) {
        fprintf(stderr, "%s: %s requires an argument\n", argv[0], arg);
        exit(9);
      }
      args_consumed += 1;
      preload_modules.push_back(module);
    } else if (strcmp(arg, "--check") == 0 || strcmp(arg, "-c") == 0) {
      syntax_check_only = true;
    } else if (strcmp(arg, "--interactive") == 0 || strcmp(arg, "-i") == 0) {
      force_repl = true;
    } else if (strcmp(arg, "--no-deprecation") == 0) {
      no_deprecation = true;
    } else if (strcmp(arg, "--napi-modules") == 0) {
      // no-op
    } else if (strcmp(arg, "--no-warnings") == 0) {
      no_process_warnings = true;
    } else if (strcmp(arg, "--trace-warnings") == 0) {
      trace_warnings = true;
    } else if (strncmp(arg, "--redirect-warnings=", 20) == 0) {
      config_warning_file = arg + 20;
    } else if (strcmp(arg, "--trace-deprecation") == 0) {
      trace_deprecation = true;
    } else if (strcmp(arg, "--trace-sync-io") == 0) {
      trace_sync_io = true;
    } else if (strcmp(arg, "--no-force-async-hooks-checks") == 0) {
      no_force_async_hooks_checks = true;
    } else if (strcmp(arg, "--trace-events-enabled") == 0) {
      trace_enabled = true;
    } else if (strcmp(arg, "--trace-event-categories") == 0) {
      const char* categories = argv[index + 1];
      if (categories == nullptr) {
        fprintf(stderr, "%s: %s requires an argument\n", argv[0], arg);
        exit(9);
      }
      args_consumed += 1;
      trace_enabled_categories = categories;
    } else if (strcmp(arg, "--track-heap-objects") == 0) {
      track_heap_objects = true;
    } else if (strcmp(arg, "--throw-deprecation") == 0) {
      throw_deprecation = true;
    } else if (strncmp(arg, "--security-revert=", 18) == 0) {
      const char* cve = arg + 18;
      Revert(cve);
    } else if (strcmp(arg, "--preserve-symlinks") == 0) {
      config_preserve_symlinks = true;
    } else if (strcmp(arg, "--experimental-modules") == 0) {
      config_experimental_modules = true;
      new_v8_argv[new_v8_argc] = "--harmony-dynamic-import";
      new_v8_argc += 1;
      new_v8_argv[new_v8_argc] = "--harmony-import-meta";
      new_v8_argc += 1;
    } else if (strcmp(arg, "--experimental-vm-modules") == 0) {
      config_experimental_vm_modules = true;
    }  else if (strcmp(arg, "--loader") == 0) {
      const char* module = argv[index + 1];
      if (!config_experimental_modules) {
        fprintf(stderr, "%s: %s requires --experimental-modules be enabled\n",
            argv[0], arg);
        exit(9);
      }
      if (module == nullptr) {
        fprintf(stderr, "%s: %s requires an argument\n", argv[0], arg);
        exit(9);
      }
      args_consumed += 1;
      config_userland_loader = module;
    } else if (strcmp(arg, "--prof-process") == 0) {
      prof_process = true;
      short_circuit = true;
    } else if (strcmp(arg, "--zero-fill-buffers") == 0) {
      zero_fill_all_buffers = true;
    } else if (strcmp(arg, "--pending-deprecation") == 0) {
      config_pending_deprecation = true;
    } else if (strcmp(arg, "--v8-options") == 0) {
      new_v8_argv[new_v8_argc] = "--help";
      new_v8_argc += 1;
    } else if (strncmp(arg, "--v8-pool-size=", 15) == 0) {
      v8_thread_pool_size = atoi(arg + 15);
#if HAVE_OPENSSL
    } else if (strncmp(arg, "--tls-cipher-list=", 18) == 0) {
      default_cipher_list = arg + 18;
    } else if (strncmp(arg, "--use-openssl-ca", 16) == 0) {
      ssl_openssl_cert_store = true;
      use_openssl_ca = true;
    } else if (strncmp(arg, "--use-bundled-ca", 16) == 0) {
      use_bundled_ca = true;
      ssl_openssl_cert_store = false;
#if NODE_FIPS_MODE
    } else if (strcmp(arg, "--enable-fips") == 0) {
      enable_fips_crypto = true;
    } else if (strcmp(arg, "--force-fips") == 0) {
      force_fips_crypto = true;
#endif /* NODE_FIPS_MODE */
    } else if (strncmp(arg, "--openssl-config=", 17) == 0) {
      openssl_config.assign(arg + 17);
#endif /* HAVE_OPENSSL */
#if defined(NODE_HAVE_I18N_SUPPORT)
    } else if (strncmp(arg, "--icu-data-dir=", 15) == 0) {
      icu_data_dir.assign(arg + 15);
#endif
    } else if (strcmp(arg, "--expose-internals") == 0 ||
               strcmp(arg, "--expose_internals") == 0) {
      config_expose_internals = true;
    } else if (strcmp(arg, "--expose-http2") == 0 ||
               strcmp(arg, "--expose_http2") == 0) {
      // Keep as a non-op through v9.x
    } else if (strcmp(arg, "-") == 0) {
      break;
    } else if (strcmp(arg, "--") == 0) {
      index += 1;
      break;
    } else if (strcmp(arg, "--abort-on-uncaught-exception") == 0 ||
               strcmp(arg, "--abort_on_uncaught_exception") == 0) {
      abort_on_uncaught_exception = true;
      // Also a V8 option.  Pass through as-is.
      new_v8_argv[new_v8_argc] = arg;
      new_v8_argc += 1;
    } else {
      // V8 option.  Pass through as-is.
      new_v8_argv[new_v8_argc] = arg;
      new_v8_argc += 1;
    }

    memcpy(new_exec_argv + new_exec_argc,
           argv + index,
           args_consumed * sizeof(*argv));

    new_exec_argc += args_consumed;
    index += args_consumed;
  }

#if HAVE_OPENSSL
  if (use_openssl_ca && use_bundled_ca) {
    fprintf(stderr,
            "%s: either --use-openssl-ca or --use-bundled-ca can be used, "
            "not both\n",
            argv[0]);
    exit(9);
  }
#endif

  if (eval_string != nullptr && syntax_check_only) {
    fprintf(stderr,
            "%s: either --check or --eval can be used, not both\n", argv[0]);
    exit(9);
  }

  // Copy remaining arguments.
  const unsigned int args_left = nargs - index;

  if (is_env && args_left) {
    fprintf(stderr, "%s: %s is not supported in NODE_OPTIONS\n",
            argv[0], argv[index]);
    exit(9);
  }

  memcpy(new_argv + new_argc, argv + index, args_left * sizeof(*argv));
  new_argc += args_left;

  *exec_argc = new_exec_argc;
  *exec_argv = new_exec_argv;
  *v8_argc = new_v8_argc;
  *v8_argv = new_v8_argv;

  // Copy new_argv over argv and update argc.
  memcpy(argv, new_argv, new_argc * sizeof(*argv));
  delete[] new_argv;
  *argc = static_cast<int>(new_argc);
}


static void StartInspector(Environment* env, const char* path,
                           DebugOptions debug_options) {
#if HAVE_INSPECTOR
  CHECK(!env->inspector_agent()->IsStarted());
  v8_platform.StartInspector(env, path, debug_options);
#endif  // HAVE_INSPECTOR
}


#ifdef __POSIX__
void RegisterSignalHandler(int signal,
                           void (*handler)(int signal),
                           bool reset_handler) {
  struct sigaction sa;
  memset(&sa, 0, sizeof(sa));
  sa.sa_handler = handler;
#ifndef __FreeBSD__
  // FreeBSD has a nasty bug with SA_RESETHAND reseting the SA_SIGINFO, that is
  // in turn set for a libthr wrapper. This leads to a crash.
  // Work around the issue by manually setting SIG_DFL in the signal handler
  sa.sa_flags = reset_handler ? SA_RESETHAND : 0;
#endif
  sigfillset(&sa.sa_mask);
  CHECK_EQ(sigaction(signal, &sa, nullptr), 0);
}


void DebugProcess(const FunctionCallbackInfo<Value>& args) {
  Environment* env = Environment::GetCurrent(args);

  if (args.Length() != 1) {
    return env->ThrowError("Invalid number of arguments.");
  }

  pid_t pid;
  int r;

  pid = args[0]->IntegerValue();
  r = kill(pid, SIGUSR1);
  if (r != 0) {
    return env->ThrowErrnoException(errno, "kill");
  }
}
#endif  // __POSIX__


#ifdef _WIN32
static int GetDebugSignalHandlerMappingName(DWORD pid, wchar_t* buf,
    size_t buf_len) {
  return _snwprintf(buf, buf_len, L"node-debug-handler-%u", pid);
}


static void DebugProcess(const FunctionCallbackInfo<Value>& args) {
  Environment* env = Environment::GetCurrent(args);
  Isolate* isolate = args.GetIsolate();
  DWORD pid;
  HANDLE process = nullptr;
  HANDLE thread = nullptr;
  HANDLE mapping = nullptr;
  wchar_t mapping_name[32];
  LPTHREAD_START_ROUTINE* handler = nullptr;

  if (args.Length() != 1) {
    env->ThrowError("Invalid number of arguments.");
    goto out;
  }

  pid = (DWORD) args[0]->IntegerValue();

  process = OpenProcess(PROCESS_CREATE_THREAD | PROCESS_QUERY_INFORMATION |
                            PROCESS_VM_OPERATION | PROCESS_VM_WRITE |
                            PROCESS_VM_READ,
                        FALSE,
                        pid);
  if (process == nullptr) {
    isolate->ThrowException(
        WinapiErrnoException(isolate, GetLastError(), "OpenProcess"));
    goto out;
  }

  if (GetDebugSignalHandlerMappingName(pid,
                                       mapping_name,
                                       arraysize(mapping_name)) < 0) {
    env->ThrowErrnoException(errno, "sprintf");
    goto out;
  }

  mapping = OpenFileMappingW(FILE_MAP_READ, FALSE, mapping_name);
  if (mapping == nullptr) {
    isolate->ThrowException(WinapiErrnoException(isolate,
                                             GetLastError(),
                                             "OpenFileMappingW"));
    goto out;
  }

  handler = reinterpret_cast<LPTHREAD_START_ROUTINE*>(
      MapViewOfFile(mapping,
                    FILE_MAP_READ,
                    0,
                    0,
                    sizeof *handler));
  if (handler == nullptr || *handler == nullptr) {
    isolate->ThrowException(
        WinapiErrnoException(isolate, GetLastError(), "MapViewOfFile"));
    goto out;
  }

  thread = CreateRemoteThread(process,
                              nullptr,
                              0,
                              *handler,
                              nullptr,
                              0,
                              nullptr);
  if (thread == nullptr) {
    isolate->ThrowException(WinapiErrnoException(isolate,
                                                 GetLastError(),
                                                 "CreateRemoteThread"));
    goto out;
  }

  // Wait for the thread to terminate
  if (WaitForSingleObject(thread, INFINITE) != WAIT_OBJECT_0) {
    isolate->ThrowException(WinapiErrnoException(isolate,
                                                 GetLastError(),
                                                 "WaitForSingleObject"));
    goto out;
  }

 out:
  if (process != nullptr)
    CloseHandle(process);
  if (thread != nullptr)
    CloseHandle(thread);
  if (handler != nullptr)
    UnmapViewOfFile(handler);
  if (mapping != nullptr)
    CloseHandle(mapping);
}
#endif  // _WIN32


static void DebugEnd(const FunctionCallbackInfo<Value>& args) {
#if HAVE_INSPECTOR
  Environment* env = Environment::GetCurrent(args);
  if (env->inspector_agent()->IsStarted()) {
    env->inspector_agent()->Stop();
  }
#endif
}


inline void PlatformInit() {
#ifdef __POSIX__
#if HAVE_INSPECTOR
  sigset_t sigmask;
  sigemptyset(&sigmask);
  sigaddset(&sigmask, SIGUSR1);
  const int err = pthread_sigmask(SIG_SETMASK, &sigmask, nullptr);
#endif  // HAVE_INSPECTOR

  // Make sure file descriptors 0-2 are valid before we start logging anything.
  for (int fd = STDIN_FILENO; fd <= STDERR_FILENO; fd += 1) {
    struct stat ignored;
    if (fstat(fd, &ignored) == 0)
      continue;
    // Anything but EBADF means something is seriously wrong.  We don't
    // have to special-case EINTR, fstat() is not interruptible.
    if (errno != EBADF)
      ABORT();
    if (fd != open("/dev/null", O_RDWR))
      ABORT();
  }

#if HAVE_INSPECTOR
  CHECK_EQ(err, 0);
#endif  // HAVE_INSPECTOR

#ifndef NODE_SHARED_MODE
  // Restore signal dispositions, the parent process may have changed them.
  struct sigaction act;
  memset(&act, 0, sizeof(act));

  // The hard-coded upper limit is because NSIG is not very reliable; on Linux,
  // it evaluates to 32, 34 or 64, depending on whether RT signals are enabled.
  // Counting up to SIGRTMIN doesn't work for the same reason.
  for (unsigned nr = 1; nr < kMaxSignal; nr += 1) {
    if (nr == SIGKILL || nr == SIGSTOP)
      continue;
    act.sa_handler = (nr == SIGPIPE) ? SIG_IGN : SIG_DFL;
    CHECK_EQ(0, sigaction(nr, &act, nullptr));
  }
#endif  // !NODE_SHARED_MODE

  RegisterSignalHandler(SIGINT, SignalExit, true);
  RegisterSignalHandler(SIGTERM, SignalExit, true);

  // Raise the open file descriptor limit.
  struct rlimit lim;
  if (getrlimit(RLIMIT_NOFILE, &lim) == 0 && lim.rlim_cur != lim.rlim_max) {
    // Do a binary search for the limit.
    rlim_t min = lim.rlim_cur;
    rlim_t max = 1 << 20;
    // But if there's a defined upper bound, don't search, just set it.
    if (lim.rlim_max != RLIM_INFINITY) {
      min = lim.rlim_max;
      max = lim.rlim_max;
    }
    do {
      lim.rlim_cur = min + (max - min) / 2;
      if (setrlimit(RLIMIT_NOFILE, &lim)) {
        max = lim.rlim_cur;
      } else {
        min = lim.rlim_cur;
      }
    } while (min + 1 < max);
  }
#endif  // __POSIX__
#ifdef _WIN32
  for (int fd = 0; fd <= 2; ++fd) {
    auto handle = reinterpret_cast<HANDLE>(_get_osfhandle(fd));
    if (handle == INVALID_HANDLE_VALUE ||
        GetFileType(handle) == FILE_TYPE_UNKNOWN) {
      // Ignore _close result. If it fails or not depends on used Windows
      // version. We will just check _open result.
      _close(fd);
      if (fd != _open("nul", _O_RDWR))
        ABORT();
    }
  }
#endif  // _WIN32
}


void ProcessArgv(int* argc,
                 const char** argv,
                 int* exec_argc,
                 const char*** exec_argv,
                 bool is_env = false) {
  // Parse a few arguments which are specific to Node.
  int v8_argc;
  const char** v8_argv;
  ParseArgs(argc, argv, exec_argc, exec_argv, &v8_argc, &v8_argv, is_env);

  // TODO(bnoordhuis) Intercept --prof arguments and start the CPU profiler
  // manually?  That would give us a little more control over its runtime
  // behavior but it could also interfere with the user's intentions in ways
  // we fail to anticipate.  Dillema.
  for (int i = 1; i < v8_argc; ++i) {
    if (strncmp(v8_argv[i], "--prof", sizeof("--prof") - 1) == 0) {
      v8_is_profiling = true;
      break;
    }
  }

#ifdef __POSIX__
  // Block SIGPROF signals when sleeping in epoll_wait/kevent/etc.  Avoids the
  // performance penalty of frequent EINTR wakeups when the profiler is running.
  // Only do this for v8.log profiling, as it breaks v8::CpuProfiler users.
  if (v8_is_profiling) {
    uv_loop_configure(uv_default_loop(), UV_LOOP_BLOCK_SIGNAL, SIGPROF);
  }
#endif

  // The const_cast doesn't violate conceptual const-ness.  V8 doesn't modify
  // the argv array or the elements it points to.
  if (v8_argc > 1)
    V8::SetFlagsFromCommandLine(&v8_argc, const_cast<char**>(v8_argv), true);

  // Anything that's still in v8_argv is not a V8 or a node option.
  for (int i = 1; i < v8_argc; i++) {
    fprintf(stderr, "%s: bad option: %s\n", argv[0], v8_argv[i]);
  }
  delete[] v8_argv;
  v8_argv = nullptr;

  if (v8_argc > 1) {
    exit(9);
  }
}


void Init(int* argc,
          const char** argv,
          int* exec_argc,
          const char*** exec_argv) {
  // Initialize prog_start_time to get relative uptime.
  prog_start_time = static_cast<double>(uv_now(uv_default_loop()));

  // Register built-in modules
  node::RegisterBuiltinModules();

  // Make inherited handles noninheritable.
  uv_disable_stdio_inheritance();

#if defined(NODE_V8_OPTIONS)
  // Should come before the call to V8::SetFlagsFromCommandLine()
  // so the user can disable a flag --foo at run-time by passing
  // --no_foo from the command line.
  V8::SetFlagsFromString(NODE_V8_OPTIONS, sizeof(NODE_V8_OPTIONS) - 1);
#endif

  {
    std::string text;
    config_pending_deprecation =
        SafeGetenv("NODE_PENDING_DEPRECATION", &text) && text[0] == '1';
  }

  // Allow for environment set preserving symlinks.
  {
    std::string text;
    config_preserve_symlinks =
        SafeGetenv("NODE_PRESERVE_SYMLINKS", &text) && text[0] == '1';
  }

  if (config_warning_file.empty())
    SafeGetenv("NODE_REDIRECT_WARNINGS", &config_warning_file);

#if HAVE_OPENSSL
  if (openssl_config.empty())
    SafeGetenv("OPENSSL_CONF", &openssl_config);
#endif

#if !defined(NODE_WITHOUT_NODE_OPTIONS)
  std::string node_options;
  if (SafeGetenv("NODE_OPTIONS", &node_options)) {
    // Smallest tokens are 2-chars (a not space and a space), plus 2 extra
    // pointers, for the prepended executable name, and appended NULL pointer.
    size_t max_len = 2 + (node_options.length() + 1) / 2;
    const char** argv_from_env = new const char*[max_len];
    int argc_from_env = 0;
    // [0] is expected to be the program name, fill it in from the real argv.
    argv_from_env[argc_from_env++] = argv[0];

    char* cstr = strdup(node_options.c_str());
    char* initptr = cstr;
    char* token;
    while ((token = strtok(initptr, " "))) {  // NOLINT(runtime/threadsafe_fn)
      initptr = nullptr;
      argv_from_env[argc_from_env++] = token;
    }
    argv_from_env[argc_from_env] = nullptr;
    int exec_argc_;
    const char** exec_argv_ = nullptr;
    ProcessArgv(&argc_from_env, argv_from_env, &exec_argc_, &exec_argv_, true);
    delete[] exec_argv_;
    delete[] argv_from_env;
    free(cstr);
  }
#endif

  ProcessArgv(argc, argv, exec_argc, exec_argv);

#if defined(NODE_HAVE_I18N_SUPPORT)
  // If the parameter isn't given, use the env variable.
  if (icu_data_dir.empty())
    SafeGetenv("NODE_ICU_DATA", &icu_data_dir);
  // Initialize ICU.
  // If icu_data_dir is empty here, it will load the 'minimal' data.
  if (!i18n::InitializeICUDirectory(icu_data_dir)) {
    fprintf(stderr,
            "%s: could not initialize ICU "
            "(check NODE_ICU_DATA or --icu-data-dir parameters)\n",
            argv[0]);
    exit(9);
  }
#endif

  // Needed for access to V8 intrinsics.  Disabled again during bootstrapping,
  // see lib/internal/bootstrap_node.js.
  const char allow_natives_syntax[] = "--allow_natives_syntax";
  V8::SetFlagsFromString(allow_natives_syntax,
                         sizeof(allow_natives_syntax) - 1);

  // We should set node_is_initialized here instead of in node::Start,
  // otherwise embedders using node::Init to initialize everything will not be
  // able to set it and native modules will not load for them.
  node_is_initialized = true;
}


void RunAtExit(Environment* env) {
  env->RunAtExitCallbacks();
}


uv_loop_t* GetCurrentEventLoop(v8::Isolate* isolate) {
  HandleScope handle_scope(isolate);
  auto context = isolate->GetCurrentContext();
  if (context.IsEmpty())
    return nullptr;
  return Environment::GetCurrent(context)->event_loop();
}


void AtExit(void (*cb)(void* arg), void* arg) {
  auto env = Environment::GetThreadLocalEnv();
  AtExit(env, cb, arg);
}


void AtExit(Environment* env, void (*cb)(void* arg), void* arg) {
  CHECK_NE(env, nullptr);
  env->AtExit(cb, arg);
}


void RunBeforeExit(Environment* env) {
  env->RunBeforeExitCallbacks();

  if (!uv_loop_alive(env->event_loop()))
    EmitBeforeExit(env);
}


void EmitBeforeExit(Environment* env) {
  HandleScope handle_scope(env->isolate());
  Context::Scope context_scope(env->context());
  Local<Object> process_object = env->process_object();
  Local<String> exit_code = FIXED_ONE_BYTE_STRING(env->isolate(), "exitCode");
  Local<Value> args[] = {
    FIXED_ONE_BYTE_STRING(env->isolate(), "beforeExit"),
    process_object->Get(exit_code)->ToInteger(env->context()).ToLocalChecked()
  };
  MakeCallback(env->isolate(),
               process_object, "emit", arraysize(args), args,
               {0, 0}).ToLocalChecked();
}


int EmitExit(Environment* env) {
  // process.emit('exit')
  HandleScope handle_scope(env->isolate());
  Context::Scope context_scope(env->context());
  Local<Object> process_object = env->process_object();
  process_object->Set(env->exiting_string(), True(env->isolate()));

  Local<String> exitCode = env->exit_code_string();
  int code = process_object->Get(exitCode)->Int32Value();

  Local<Value> args[] = {
    env->exit_string(),
    Integer::New(env->isolate(), code)
  };

  MakeCallback(env->isolate(),
               process_object, "emit", arraysize(args), args,
               {0, 0}).ToLocalChecked();

  // Reload exit code, it may be changed by `emit('exit')`
  return process_object->Get(exitCode)->Int32Value();
}


IsolateData* CreateIsolateData(Isolate* isolate, uv_loop_t* loop) {
  return new IsolateData(isolate, loop, nullptr);
}

IsolateData* CreateIsolateData(
    Isolate* isolate,
    uv_loop_t* loop,
    MultiIsolatePlatform* platform) {
  return new IsolateData(isolate, loop, platform);
}


void FreeIsolateData(IsolateData* isolate_data) {
  delete isolate_data;
}


Environment* CreateEnvironment(IsolateData* isolate_data,
                               Local<Context> context,
                               int argc,
                               const char* const* argv,
                               int exec_argc,
                               const char* const* exec_argv) {
  Isolate* isolate = context->GetIsolate();
  HandleScope handle_scope(isolate);
  Context::Scope context_scope(context);
  auto env = new Environment(isolate_data, context);
  env->Start(argc, argv, exec_argc, exec_argv, v8_is_profiling);
  return env;
}


void FreeEnvironment(Environment* env) {
  delete env;
}


MultiIsolatePlatform* CreatePlatform(
    int thread_pool_size,
    v8::TracingController* tracing_controller) {
  return new NodePlatform(thread_pool_size, tracing_controller);
}


void FreePlatform(MultiIsolatePlatform* platform) {
  delete platform;
}


Local<Context> NewContext(Isolate* isolate,
                          Local<ObjectTemplate> object_template) {
  auto context = Context::New(isolate, nullptr, object_template);
  if (context.IsEmpty()) return context;
  HandleScope handle_scope(isolate);
  auto intl_key = FIXED_ONE_BYTE_STRING(isolate, "Intl");
  auto break_iter_key = FIXED_ONE_BYTE_STRING(isolate, "v8BreakIterator");
  Local<Value> intl_v;
  if (context->Global()->Get(context, intl_key).ToLocal(&intl_v) &&
      intl_v->IsObject()) {
    Local<Object> intl = intl_v.As<Object>();
    intl->Delete(context, break_iter_key).FromJust();
  }
  return context;
}

inline static bool TickEventLoop(Environment* env,
                                 node::UvLoopBehavior behavior) {
  uv_run(env->event_loop(), static_cast<uv_run_mode>(behavior));

  if (uv_loop_alive(env->event_loop())) {
    return true;
  }

  v8_platform.DrainVMTasks(env->isolate());

  if (uv_loop_alive(env->event_loop())) {
    return true;
  }

  EmitBeforeExit(env);

  // Emit `beforeExit` if the loop became alive either after emitting
  // event, or after running some callbacks.
  return uv_loop_alive(env->event_loop());
}

// Call built-in modules' _register_<module name> function to
// do module registration explicitly.
void RegisterBuiltinModules() {
#define V(modname) _register_##modname();
  NODE_BUILTIN_MODULES(V)
#undef V
}

/**
 * @brief The CmdArgs class is a container for argc and argv.
 */
class CmdArgs {
 public:
  /**
   * @brief CmdArgs creates valid argc and argv variables from a program name
   * and arguments.
   *
   * The argv buffer is a contiguous, adjacent char buffer and contains the
   * program name as its first item followed by the provided arguments. argc
   * is the number of arguments + 1 (the program name).
   * The resulting argv buffer should not be modified.
   *
   * @param program_name the name of the executable
   * @param arguments the arguments for the program
   */
  CmdArgs(const std::string& program_name,
          const std::vector<std::string>& arguments)
    : argc(0),
      argv(nullptr) {
    size_t total_size = 0;
    total_size += program_name.size() + 1;
    for (const auto& argument : arguments) {
      total_size += argument.size() + 1;
    }

    std::vector<std::size_t> offsets;
    argument_data_.reserve(total_size);
    offsets.push_back(argument_data_.size());
    argument_data_ += program_name;
    argument_data_ += static_cast<char>(0x0);
    for (const auto& argument : arguments) {
      offsets.push_back(argument_data_.size());
      argument_data_ += argument;
      argument_data_ += static_cast<char>(0x0);
    }

    argument_pointers_.resize(offsets.size());
    for (std::size_t i=0; i < argument_pointers_.size(); ++i) {
      argument_pointers_[i] = argument_data_.data() + offsets[i];
    }
    argc = argument_pointers_.size();
    argv = argument_pointers_.data();
  }

  ~CmdArgs() = default;

  /**
   * @brief argc is the number of arguments + 1 (the program name)
   */
  int argc;
  /**
   * @brief argv is an array containing pointers to the arguments (and the
   * program name), it should not be modified
   */
  const char** argv;

 private:
  /**
   * @brief argument_data contains the program name and the arguments separated
   * by null bytes
   */
  std::string argument_data_;
  /**
   * @brief argument_pointers contains pointers to the beginnings of the
   * strings in argument_data
   */
  std::vector<const char*> argument_pointers_;
};

class HandleScopeHeapWrapper {
 public:
  explicit HandleScopeHeapWrapper(v8::Isolate* isolate)
    : scope_(isolate) { }
  private:
  HandleScope scope_;
};

ArrayBufferAllocator* allocator;
Locker* locker;
IsolateData* isolate_data;
HandleScopeHeapWrapper* _handle_scope_wrapper = nullptr;
Local<Context> context;
bool request_stop = false;
CmdArgs* cmd_args = nullptr;
bool _event_loop_running = false;
Environment* _environment = nullptr;

bool eventLoopIsRunning() {
  return _event_loop_running;
}

namespace internal {
  v8::Isolate* isolate() {
<<<<<<< HEAD
    return _environment->isolate();
=======
    return node_isolate;
>>>>>>> c2febfb1
  }

  Environment* environment() {
    return _environment;
  }
}

void _RegisterModuleCallback(v8::Local<v8::Object> exports,
          v8::Local<v8::Value> /*module*/,
          v8::Local<v8::Context> /*context*/,
          void* priv) {
    auto module_fns = static_cast<std::map<std::string,
                                        v8::FunctionCallback>*>(priv);
    if (!module_fns) {
      fprintf(stderr, "_RegisterModuleCallback: module_functions is null");
      return;
    }
    for (std::pair<std::string, v8::FunctionCallback> element : *module_fns) {
        NODE_SET_METHOD(exports, element.first.c_str(), element.second);
    }
    delete module_fns;
}

namespace deinitialize {

void _DeleteCmdArgs() {
  if (!cmd_args) {
    return;
  }
  delete cmd_args;
  cmd_args = nullptr;
}

int _ExitV8() {
  _environment->set_trace_sync_io(false);

  int exit_code = EmitExit(_environment);
  RunAtExit(_environment);

  v8_platform.DrainVMTasks(_environment->isolate());
  v8_platform.CancelVMTasks(_environment->isolate());
  WaitForInspectorDisconnect(_environment);
#if defined(LEAK_SANITIZER)
  __lsan_do_leak_check();
#endif

  return exit_code;
}

void _StopEnv() {
  delete _environment;
  _environment = nullptr;

  context->Exit();
}

void _DeleteIsolate() {
  delete isolate_data;
  isolate_data = nullptr;

  delete _handle_scope_wrapper;
  _handle_scope_wrapper = nullptr;

  node_isolate->Exit();

  delete locker;
  locker = nullptr;

  {
    Mutex::ScopedLock scoped_lock(node_isolate_mutex);
    node_isolate->Dispose();
    node_isolate = nullptr;
  }


  delete allocator;
  allocator = nullptr;
}

void _DeinitV8() {
  if (trace_enabled) {
    v8_platform.StopTracingAgent();
  }
  v8_initialized = false;
  V8::Dispose();

  // uv_run cannot be called from the time before the beforeExit callback
  // runs until the program exits unless the event loop has any referenced
  // handles after beforeExit terminates. This prevents unrefed timers
  // that happen to terminate during shutdown from being run unsafely.
  // Since uv_run cannot be called, uv_async handles held by the platform
  // will never be fully cleaned up.
  v8_platform.Dispose();
}

}  // namespace deinitialize


namespace initialize {

void _InitV8() {
  v8_platform.Initialize(v8_thread_pool_size);
  // Enable tracing when argv has --trace-events-enabled.
  if (trace_enabled) {
    fprintf(stderr, "Warning: Trace event is an experimental feature "
            "and could change at any time.\n");
    v8_platform.StartTracingAgent();
  }
  V8::Initialize();
  node::performance::performance_v8_start = PERFORMANCE_NOW();
  v8_initialized = true;
}

int _CreateIsolate() {
  Isolate::CreateParams params;
  allocator = new ArrayBufferAllocator();
  params.array_buffer_allocator = allocator;
#ifdef NODE_ENABLE_VTUNE_PROFILING
  params.code_event_handler = vTune::GetVtuneCodeEventHandler();
#endif

  Isolate* const isolate = Isolate::New(params);
  if (isolate == nullptr) {
    return 12;  // Signal internal error.
  }

  isolate->AddMessageListener(OnMessage);
  isolate->SetAbortOnUncaughtExceptionCallback(ShouldAbortOnUncaughtException);
  isolate->SetMicrotasksPolicy(v8::MicrotasksPolicy::kExplicit);
  isolate->SetFatalErrorHandler(OnFatalError);

  {
    Mutex::ScopedLock scoped_lock(node_isolate_mutex);
    CHECK_EQ(node_isolate, nullptr);
    node_isolate = isolate;
  }

  return 0;
}

void _CreateInitialEnvironment() {
  locker = new Locker(node_isolate);
  node_isolate->Enter();
  _handle_scope_wrapper = new HandleScopeHeapWrapper(node_isolate);

  isolate_data = new IsolateData(
      node_isolate,
      uv_default_loop(),
      v8_platform.Platform(),
      allocator->zero_fill_field());

  if (track_heap_objects) {
    node_isolate->GetHeapProfiler()->StartTrackingHeapObjects(true);
  }

  // TODO(justus-hildebrand): in the initial Start functions,
  // two handle scopes were created
  // (one in Start() 2 and one in Start() 3). Currently, we have no idea why.
  // HandleScope handle_scope(isolate);
  context = NewContext(node_isolate);
  context->Enter();
  _environment = new Environment(isolate_data, context);
}

void _ConfigureOpenSsl() {
#if HAVE_OPENSSL
  {
    std::string extra_ca_certs;
    if (SafeGetenv("NODE_EXTRA_CA_CERTS", &extra_ca_certs))
      crypto::UseExtraCaCerts(extra_ca_certs);
  }
#ifdef NODE_FIPS_MODE
  // In the case of FIPS builds we should make sure
  // the random source is properly initialized first.
  OPENSSL_init();
#endif  // NODE_FIPS_MODE
  // V8 on Windows doesn't have a good source of entropy. Seed it from
  // OpenSSL's pool.
  V8::SetEntropySource(crypto::EntropySource);
#endif  // HAVE_OPENSSL
}

int _StartEnv(int argc,
               const char* const* argv,
               int v8_argc,
               const char* const* v8_argv,
               const bool evaluate_stdin) {
  _environment->Start(argc, argv, v8_argc, v8_argv, v8_is_profiling);

  const char* path = argc > 1 ? argv[1] : nullptr;
  StartInspector(_environment, path, debug_options);

  if (debug_options.inspector_enabled() &&
      !v8_platform.InspectorStarted(_environment)) {
    return 12;  // Signal internal error.
  }

  _environment->set_abort_on_uncaught_exception(abort_on_uncaught_exception);

  if (no_force_async_hooks_checks) {
    _environment->async_hooks()->no_force_checks();
  }

  {
    Environment::AsyncCallbackScope callback_scope(_environment);
    _environment->async_hooks()->push_async_ids(1, 0);
    LoadEnvironment(_environment, evaluate_stdin);
    _environment->async_hooks()->pop_async_id(1);
  }

  _environment->set_trace_sync_io(trace_sync_io);

  return 0;
}

}  // namespace initialize

int Initialize(const std::string& program_name,
                const std::vector<std::string>& node_args,
                const bool evaluate_stdin) {
  cmd_args = new CmdArgs(program_name, node_args);
  return Initialize(cmd_args->argc, cmd_args->argv, evaluate_stdin);
}

int Initialize(int argc, const char** argv, const bool evaluate_stdin) {
  atexit([] () { uv_tty_reset_mode(); });
  PlatformInit();
  node::performance::performance_node_start = PERFORMANCE_NOW();

  // Hack around with the argv pointer. Used for process.title = "blah --args".
  // argv won't be modified
  const char** custom_argv = const_cast<const char**>(
        uv_setup_args(argc, const_cast<char**>(argv)));

  // This needs to run *before* V8::Initialize().
  // Init() puts the v8 specific cmd args in exec_argc and exec_argv.
  int exec_argc = 0;
  const char** exec_argv = nullptr;
  Init(&argc, custom_argv, &exec_argc, &exec_argv);

  initialize::_ConfigureOpenSsl();
  initialize::_InitV8();

  auto exit_code = initialize::_CreateIsolate();
  if (exit_code != 0) {
    return exit_code;
  }

  initialize::_CreateInitialEnvironment();
  exit_code = initialize::_StartEnv(argc,
                                    custom_argv,
                                    exec_argc,
                                    exec_argv,
                                    evaluate_stdin);
  return exit_code;
}

int Deinitialize() {
  // Empty event queue
  // TODO(cmfcmf): Investigate when this is needed.
  // Evaluate("process.exit();");
  // while (ProcessEvents()) { }

  auto exit_code = deinitialize::_ExitV8();

  deinitialize::_StopEnv();
  deinitialize::_DeleteIsolate();
  deinitialize::_DeinitV8();
  // TODO(Hannes01071995): Do we need to tear down OpenSsl?
  deinitialize::_DeleteCmdArgs();

  return exit_code;
}

v8::MaybeLocal<v8::Value> Run(const std::string& path) {
  return Run(_environment, path);
}

v8::MaybeLocal<v8::Value> Run(Environment* env, const std::string& path) {
  // TODO(cmfcmf) Read entire file into string.
  // There is most certainly a better way
  // https://stackoverflow.com/a/2602258/2560557
  std::ifstream t(path);
  std::stringstream buffer;
  buffer << t.rdbuf();

  return Evaluate(_environment, buffer.str());
}

v8::MaybeLocal<v8::Value> Evaluate(const std::string& js_code) {
  return Evaluate(_environment, js_code);
}

v8::MaybeLocal<v8::Value> Evaluate(Environment* env,
                                   const std::string& js_code) {
  EscapableHandleScope scope(env->isolate());
  TryCatch try_catch(env->isolate());

  // try_catch must be nonverbose to disable FatalException() handler,
  // we will handle exceptions ourself.
  try_catch.SetVerbose(false);

  // TODO(justus-hildebrand): set reasonable ScriptOrigin.
  // This is used for debugging
  // ScriptOrigin origin(filename);
  MaybeLocal<v8::Script> script = v8::Script::Compile(
<<<<<<< HEAD
        env->context(),
        v8::String::NewFromUtf8(_isolate, js_code.c_str())
=======
        _environment->context(),
        v8::String::NewFromUtf8(node_isolate, js_code.c_str())
>>>>>>> c2febfb1
        /*removed param: origin*/);

  if (script.IsEmpty()) {
    ReportException(env, try_catch);
    return MaybeLocal<v8::Value>();
  }

  return MaybeLocal<v8::Value>(scope.Escape(script.ToLocalChecked()->Run()));
}

void RunEventLoop(const std::function<void()>& callback,
                  UvLoopBehavior behavior) {
  if (_event_loop_running) {
    return;  // TODO(luminosuslight): return error
  }
  // TODO(justus-hildebrand): this was missing after building
  // RunEventLoop from the Start() functions.
  // We are not sure why the sealed scope is necessary.
  // Please investigate.
  // SealHandleScope seal(isolate);
  bool more = false;
  _event_loop_running = true;
  request_stop = false;
  do {
    more = ProcessEvents(behavior);
    callback();
  } while (more && !request_stop);
  request_stop = false;
  _event_loop_running = false;
}

v8::MaybeLocal<v8::Object> GetRootObject() {
  return GetRootObject(_environment);
}

v8::MaybeLocal<v8::Object> GetRootObject(Environment* env) {
  return env->context()->Global();
}


v8::MaybeLocal<v8::Value> Call(v8::Local<v8::Object> receiver,
                               v8::Local<v8::Function> function,
                               const std::vector<v8::Local<v8::Value>>& args) {
  return Call(_environment, receiver, function, args);
}

v8::MaybeLocal<v8::Value> Call(Environment* env,
                               v8::Local<v8::Object> receiver,
                               v8::Local<v8::Function> function,
                               const std::vector<v8::Local<v8::Value>>& args) {
  return function->Call(receiver,
                        args.size(),
                        const_cast<v8::Local<v8::Value>*>(&args[0]));
}

<<<<<<< HEAD
v8::MaybeLocal<v8::Value> Call(v8::Local<v8::Object> receiver,
                               v8::Local<v8::Function> function,
                               std::initializer_list<v8::Local<Value>> args) {
  return Call(_environment, receiver, function, args);
}

v8::MaybeLocal<v8::Value> Call(Environment* env,
                               v8::Local<v8::Object> receiver,
                               v8::Local<v8::Function> function,
                               std::initializer_list<v8::Local<Value>> args) {
  return Call(env,
              receiver,
              function,
              std::vector<v8::Local<v8::Value>>(args));
}

=======
>>>>>>> c2febfb1
v8::MaybeLocal<v8::Value> Call(v8::Local<v8::Object> object,
                               const std::string& function_name,
                               const std::vector<v8::Local<v8::Value>>& args) {
  return Call(_environment, object, function_name, args);
}

v8::MaybeLocal<v8::Value> Call(Environment* env,
                               v8::Local<v8::Object> object,
                               const std::string& function_name,
                               const std::vector<v8::Local<v8::Value>>& args) {
  MaybeLocal<v8::String> maybe_function_name =
<<<<<<< HEAD
      v8::String::NewFromUtf8(env->isolate(), function_name.c_str());
=======
      v8::String::NewFromUtf8(node_isolate, function_name.c_str());
>>>>>>> c2febfb1

  Local<v8::String> v8_function_name;

  if (!maybe_function_name.ToLocal(&v8_function_name)) {
    // cannot create v8 string.
    return MaybeLocal<v8::Value>();
  }

  MaybeLocal<v8::Value> maybe_value = object->Get(v8_function_name);
  Local<v8::Value> value;

  if (!maybe_value.ToLocal(&value)) {
    // cannot get member of object
    return MaybeLocal<v8::Value>();
  } else if (!value->IsFunction()) {
    // cannot execute non-function
    return MaybeLocal<v8::Value>();
  }

  return Call(env, object, v8::Local<v8::Function>::Cast(value), args);
}

<<<<<<< HEAD
v8::MaybeLocal<v8::Value> Call(v8::Local<v8::Object> object,
                               const std::string& function_name,
                               std::initializer_list<v8::Local<Value>> args) {
  return Call(_environment, object, function_name, args);
}

v8::MaybeLocal<v8::Value> Call(Environment* env,
                               v8::Local<v8::Object> object,
                               const std::string& function_name,
                               std::initializer_list<v8::Local<Value>> args) {
  return Call(env, object, function_name,
              std::vector<v8::Local<v8::Value>>(args));
}

=======
>>>>>>> c2febfb1
v8::MaybeLocal<v8::Object> IncludeModule(const std::string& name) {
  return IncludeModule(_environment, name);
}

v8::MaybeLocal<v8::Object> IncludeModule(Environment* env,
                                         const std::string& name) {
  MaybeLocal<v8::String> maybe_arg =
<<<<<<< HEAD
      v8::String::NewFromUtf8(env->isolate(), name.c_str());
=======
      v8::String::NewFromUtf8(node_isolate, name.c_str());
>>>>>>> c2febfb1

  Local<v8::String> arg;

  if (!maybe_arg.ToLocal(&arg)) {
    // cannot create v8 string
    return MaybeLocal<v8::Object>();
  }

  Local<v8::Object> root_object;

  if (!GetRootObject(env).ToLocal(&root_object)) {
    // cannot get root object
    return MaybeLocal<v8::Object>();
  }

  std::vector<Local<v8::Value>> args = { arg };

  MaybeLocal<v8::Value> maybe_module = Call(env, root_object, "require", args);
  Local<v8::Value> module;

  if (!maybe_module.ToLocal(&module)) {
    // cannot get module
    return MaybeLocal<v8::Object>();
  }

  return MaybeLocal<v8::Object>(Local<v8::Object>::Cast(module));
}

v8::MaybeLocal<v8::Value> GetValue(v8::Local<v8::Object> object,
                                   const std::string& value_name) {
  return GetValue(_environment, object, value_name);
}

v8::MaybeLocal<v8::Value> GetValue(Environment* env,
                                   v8::Local<v8::Object> object,
                                   const std::string& value_name) {
  MaybeLocal<v8::String> maybe_key =
<<<<<<< HEAD
      v8::String::NewFromUtf8(env->isolate(), value_name.c_str());
=======
      v8::String::NewFromUtf8(node_isolate, value_name.c_str());
>>>>>>> c2febfb1

  Local<v8::String> key;

  if (!maybe_key.ToLocal(&key)) {
    // cannot create v8::String
    return MaybeLocal<v8::Value>();
  }

  return object->Get(context, key);
}

void RegisterModule(const std::string& name,
                    const addon_context_register_func& callback,
                    void* priv,
                    const std::string& target) {
  RegisterModule(_environment, name, callback, priv, target);
}

void RegisterModule(Environment* env,
                    const std::string& name,
                    const addon_context_register_func& callback,
                    void* priv,
                    const std::string& target) {
  node::node_module* module = new node::node_module();

  module->nm_version = NODE_MODULE_VERSION;
  module->nm_flags = NM_F_BUILTIN;
  module->nm_filename = __FILE__;
  module->nm_context_register_func = callback;
  module->nm_modname = name.c_str();
  module->nm_priv = priv;

  node_module_register(module);

  if (target != "") {
    Evaluate(env, "const " + target + " = process.binding('" + name + "')");
  }
}

void RegisterModule(const std::string& name,
                    const std::map<std::string,
                      v8::FunctionCallback>& module_functions,
                    const std::string& target) {
  RegisterModule(_environment,
                 name,
                 module_functions,
                 target);
}

void RegisterModule(Environment* env,
                    const std::string& name,
                    const std::map<std::string,
                      v8::FunctionCallback>& module_functions,
                    const std::string& target) {
  auto map_on_heap = new const std::map<std::string,
                                        v8::FunctionCallback>(module_functions);

  RegisterModule(env,
                 name,
                 node::_RegisterModuleCallback,
                 const_cast<std::map<std::string,
                                     v8::FunctionCallback>*>(map_on_heap),
                 target);
}

void StopEventLoop() {
  if (!_event_loop_running) {
    return;
  }
  request_stop = true;
}

bool ProcessEvents(UvLoopBehavior behavior) {
  return TickEventLoop(_environment, behavior);
}

int Start(int argc, char** argv) {
  auto exit_code = Initialize(argc, const_cast<const char**>(argv), true);
  if (exit_code != 0) {
    return exit_code;
  }

  {
    SealHandleScope seal(_environment->isolate());
    PERFORMANCE_MARK(_environment, LOOP_START);
    RunEventLoop([] () {}, UvLoopBehavior::RUN_DEFAULT);
    PERFORMANCE_MARK(_environment, LOOP_EXIT);
  }
  exit_code = Deinitialize();

  return exit_code;
}

}  // namespace node

#if !HAVE_INSPECTOR
void InitEmptyBindings() {}

NODE_BUILTIN_MODULE_CONTEXT_AWARE(inspector, InitEmptyBindings)
#endif  // !HAVE_INSPECTOR<|MERGE_RESOLUTION|>--- conflicted
+++ resolved
@@ -4473,11 +4473,7 @@
 
 namespace internal {
   v8::Isolate* isolate() {
-<<<<<<< HEAD
-    return _environment->isolate();
-=======
     return node_isolate;
->>>>>>> c2febfb1
   }
 
   Environment* environment() {
@@ -4784,13 +4780,8 @@
   // This is used for debugging
   // ScriptOrigin origin(filename);
   MaybeLocal<v8::Script> script = v8::Script::Compile(
-<<<<<<< HEAD
         env->context(),
-        v8::String::NewFromUtf8(_isolate, js_code.c_str())
-=======
-        _environment->context(),
-        v8::String::NewFromUtf8(node_isolate, js_code.c_str())
->>>>>>> c2febfb1
+        v8::String::NewFromUtf8(env->isolate(), js_code.c_str())
         /*removed param: origin*/);
 
   if (script.IsEmpty()) {
@@ -4830,7 +4821,6 @@
   return env->context()->Global();
 }
 
-
 v8::MaybeLocal<v8::Value> Call(v8::Local<v8::Object> receiver,
                                v8::Local<v8::Function> function,
                                const std::vector<v8::Local<v8::Value>>& args) {
@@ -4846,25 +4836,6 @@
                         const_cast<v8::Local<v8::Value>*>(&args[0]));
 }
 
-<<<<<<< HEAD
-v8::MaybeLocal<v8::Value> Call(v8::Local<v8::Object> receiver,
-                               v8::Local<v8::Function> function,
-                               std::initializer_list<v8::Local<Value>> args) {
-  return Call(_environment, receiver, function, args);
-}
-
-v8::MaybeLocal<v8::Value> Call(Environment* env,
-                               v8::Local<v8::Object> receiver,
-                               v8::Local<v8::Function> function,
-                               std::initializer_list<v8::Local<Value>> args) {
-  return Call(env,
-              receiver,
-              function,
-              std::vector<v8::Local<v8::Value>>(args));
-}
-
-=======
->>>>>>> c2febfb1
 v8::MaybeLocal<v8::Value> Call(v8::Local<v8::Object> object,
                                const std::string& function_name,
                                const std::vector<v8::Local<v8::Value>>& args) {
@@ -4876,11 +4847,7 @@
                                const std::string& function_name,
                                const std::vector<v8::Local<v8::Value>>& args) {
   MaybeLocal<v8::String> maybe_function_name =
-<<<<<<< HEAD
       v8::String::NewFromUtf8(env->isolate(), function_name.c_str());
-=======
-      v8::String::NewFromUtf8(node_isolate, function_name.c_str());
->>>>>>> c2febfb1
 
   Local<v8::String> v8_function_name;
 
@@ -4903,23 +4870,6 @@
   return Call(env, object, v8::Local<v8::Function>::Cast(value), args);
 }
 
-<<<<<<< HEAD
-v8::MaybeLocal<v8::Value> Call(v8::Local<v8::Object> object,
-                               const std::string& function_name,
-                               std::initializer_list<v8::Local<Value>> args) {
-  return Call(_environment, object, function_name, args);
-}
-
-v8::MaybeLocal<v8::Value> Call(Environment* env,
-                               v8::Local<v8::Object> object,
-                               const std::string& function_name,
-                               std::initializer_list<v8::Local<Value>> args) {
-  return Call(env, object, function_name,
-              std::vector<v8::Local<v8::Value>>(args));
-}
-
-=======
->>>>>>> c2febfb1
 v8::MaybeLocal<v8::Object> IncludeModule(const std::string& name) {
   return IncludeModule(_environment, name);
 }
@@ -4927,11 +4877,7 @@
 v8::MaybeLocal<v8::Object> IncludeModule(Environment* env,
                                          const std::string& name) {
   MaybeLocal<v8::String> maybe_arg =
-<<<<<<< HEAD
       v8::String::NewFromUtf8(env->isolate(), name.c_str());
-=======
-      v8::String::NewFromUtf8(node_isolate, name.c_str());
->>>>>>> c2febfb1
 
   Local<v8::String> arg;
 
@@ -4969,11 +4915,7 @@
                                    v8::Local<v8::Object> object,
                                    const std::string& value_name) {
   MaybeLocal<v8::String> maybe_key =
-<<<<<<< HEAD
       v8::String::NewFromUtf8(env->isolate(), value_name.c_str());
-=======
-      v8::String::NewFromUtf8(node_isolate, value_name.c_str());
->>>>>>> c2febfb1
 
   Local<v8::String> key;
 
