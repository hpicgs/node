// Copyright Joyent, Inc. and other Node contributors.
//
// Permission is hereby granted, free of charge, to any person obtaining a
// copy of this software and associated documentation files (the
// "Software"), to deal in the Software without restriction, including
// without limitation the rights to use, copy, modify, merge, publish,
// distribute, sublicense, and/or sell copies of the Software, and to permit
// persons to whom the Software is furnished to do so, subject to the
// following conditions:
//
// The above copyright notice and this permission notice shall be included
// in all copies or substantial portions of the Software.
//
// THE SOFTWARE IS PROVIDED "AS IS", WITHOUT WARRANTY OF ANY KIND, EXPRESS
// OR IMPLIED, INCLUDING BUT NOT LIMITED TO THE WARRANTIES OF
// MERCHANTABILITY, FITNESS FOR A PARTICULAR PURPOSE AND NONINFRINGEMENT. IN
// NO EVENT SHALL THE AUTHORS OR COPYRIGHT HOLDERS BE LIABLE FOR ANY CLAIM,
// DAMAGES OR OTHER LIABILITY, WHETHER IN AN ACTION OF CONTRACT, TORT OR
// OTHERWISE, ARISING FROM, OUT OF OR IN CONNECTION WITH THE SOFTWARE OR THE
// USE OR OTHER DEALINGS IN THE SOFTWARE.

#include "node_lib.h"
#include "node_buffer.h"
#include "node_constants.h"
#include "node_javascript.h"
#include "node_platform.h"
#include "node_version.h"
#include "node_internals.h"
#include "node_revert.h"
#include "node_debug_options.h"
#include "node_perf.h"

#if defined HAVE_PERFCTR
#include "node_counters.h"
#endif

#if HAVE_OPENSSL
#include "node_crypto.h"
#endif

#if defined(NODE_HAVE_I18N_SUPPORT)
#include "node_i18n.h"
#endif

#if HAVE_INSPECTOR
#include "inspector_io.h"
#endif

#if defined HAVE_DTRACE || defined HAVE_ETW
#include "node_dtrace.h"
#endif

#if defined HAVE_LTTNG
#include "node_lttng.h"
#endif

#include "ares.h"
#include "async-wrap.h"
#include "async-wrap-inl.h"
#include "env.h"
#include "env-inl.h"
#include "handle_wrap.h"
#include "http_parser.h"
#include "nghttp2/nghttp2ver.h"
#include "req-wrap.h"
#include "req-wrap-inl.h"
#include "string_bytes.h"
#include "tracing/agent.h"
#include "util.h"
#include "uv.h"
#if NODE_USE_V8_PLATFORM
#include "libplatform/libplatform.h"
#endif  // NODE_USE_V8_PLATFORM
#include "v8-debug.h"
#include "v8-profiler.h"
#include "zlib.h"

#ifdef NODE_ENABLE_VTUNE_PROFILING
#include "../deps/v8/src/third_party/vtune/v8-vtune.h"
#endif

#include <errno.h>
#include <fcntl.h>  // _O_RDWR
#include <limits.h>  // PATH_MAX
#include <locale.h>
#include <signal.h>
#include <stdio.h>
#include <stdlib.h>
#include <string.h>
#include <sys/types.h>

#include <string>
#include <vector>
#include <iostream>
#include <cstring>
#include <sstream>

#if defined(NODE_HAVE_I18N_SUPPORT)
#include <unicode/uvernum.h>
#endif

#if defined(LEAK_SANITIZER)
#include <sanitizer/lsan_interface.h>
#endif

#if defined(_MSC_VER)
#include <direct.h>
#include <io.h>
#define getpid GetCurrentProcessId
#define umask _umask
typedef int mode_t;
#else
#include <pthread.h>
#include <sys/resource.h>  // getrlimit, setrlimit
#include <unistd.h>  // setuid, getuid
#endif

#if defined(__POSIX__) && !defined(__ANDROID__)
#include <pwd.h>  // getpwnam()
#include <grp.h>  // getgrnam()
#endif

#if defined(__POSIX__)
#include <dlfcn.h>
#endif

#ifdef __APPLE__
#include <crt_externs.h>
#define environ (*_NSGetEnviron())
#elif !defined(_MSC_VER)
extern char **environ;
#endif

namespace node {

using v8::Array;
using v8::ArrayBuffer;
using v8::Boolean;
using v8::Context;
using v8::EscapableHandleScope;
using v8::Exception;
using v8::Float64Array;
using v8::Function;
using v8::FunctionCallbackInfo;
using v8::HandleScope;
using v8::HeapStatistics;
using v8::Integer;
using v8::Isolate;
using v8::Local;
using v8::Locker;
using v8::MaybeLocal;
using v8::Message;
using v8::Name;
using v8::NamedPropertyHandlerConfiguration;
using v8::Null;
using v8::Number;
using v8::Object;
using v8::ObjectTemplate;
using v8::Promise;
using v8::PromiseHookType;
using v8::PromiseRejectMessage;
using v8::PropertyCallbackInfo;
using v8::ScriptOrigin;
using v8::SealHandleScope;
using v8::String;
using v8::TryCatch;
using v8::Uint32Array;
using v8::Undefined;
using v8::V8;
using v8::Value;

using AsyncHooks = node::Environment::AsyncHooks;

static bool print_eval = false;
static bool force_repl = false;
static bool syntax_check_only = false;
static bool trace_deprecation = false;
static bool throw_deprecation = false;
static bool trace_sync_io = false;
static bool no_force_async_hooks_checks = false;
static bool track_heap_objects = false;
static const char* eval_string = nullptr;
static std::vector<std::string> preload_modules;
static const int v8_default_thread_pool_size = 4;
static int v8_thread_pool_size = v8_default_thread_pool_size;
static bool prof_process = false;
static bool v8_is_profiling = false;
static bool node_is_initialized = false;
static node_module* modpending;
static node_module* modlist_builtin;
static node_module* modlist_internal;
static node_module* modlist_linked;
static node_module* modlist_addon;
static bool trace_enabled = false;
static std::string trace_enabled_categories;  // NOLINT(runtime/string)
static bool abort_on_uncaught_exception = false;

// Bit flag used to track security reverts (see node_revert.h)
unsigned int reverted = 0;

#if defined(NODE_HAVE_I18N_SUPPORT)
// Path to ICU data (for i18n / Intl)
std::string icu_data_dir;  // NOLINT(runtime/string)
#endif

// used by C++ modules as well
bool no_deprecation = false;

#if HAVE_OPENSSL
// use OpenSSL's cert store instead of bundled certs
bool ssl_openssl_cert_store =
#if defined(NODE_OPENSSL_CERT_STORE)
        true;
#else
        false;
#endif

# if NODE_FIPS_MODE
// used by crypto module
bool enable_fips_crypto = false;
bool force_fips_crypto = false;
# endif  // NODE_FIPS_MODE
std::string openssl_config;  // NOLINT(runtime/string)
#endif  // HAVE_OPENSSL

// true if process warnings should be suppressed
bool no_process_warnings = false;
bool trace_warnings = false;

// Set in node.cc by ParseArgs when --preserve-symlinks is used.
// Used in node_config.cc to set a constant on process.binding('config')
// that is used by lib/module.js
bool config_preserve_symlinks = false;

// Set in node.cc by ParseArgs when --experimental-modules is used.
// Used in node_config.cc to set a constant on process.binding('config')
// that is used by lib/module.js
bool config_experimental_modules = false;

// Set in node.cc by ParseArgs when --loader is used.
// Used in node_config.cc to set a constant on process.binding('config')
// that is used by lib/internal/bootstrap_node.js
std::string config_userland_loader;  // NOLINT(runtime/string)

// Set by ParseArgs when --pending-deprecation or NODE_PENDING_DEPRECATION
// is used.
bool config_pending_deprecation = false;

// Set in node.cc by ParseArgs when --redirect-warnings= is used.
std::string config_warning_file;  // NOLINT(runtime/string)

// Set in node.cc by ParseArgs when --expose-internals or --expose_internals is
// used.
// Used in node_config.cc to set a constant on process.binding('config')
// that is used by lib/internal/bootstrap_node.js
bool config_expose_internals = false;

bool v8_initialized = false;

bool linux_at_secure = false;

// process-relative uptime base, initialized at start-up
static double prog_start_time;

static Mutex node_isolate_mutex;
static v8::Isolate* node_isolate;

node::DebugOptions debug_options;

static struct {
#if NODE_USE_V8_PLATFORM
  void Initialize(int thread_pool_size, uv_loop_t* loop) {
    tracing_agent_ =
        trace_enabled ? new tracing::Agent() : nullptr;
    platform_ = new NodePlatform(thread_pool_size, loop,
        trace_enabled ? tracing_agent_->GetTracingController() : nullptr);
    V8::InitializePlatform(platform_);
    tracing::TraceEventHelper::SetTracingController(
        trace_enabled ? tracing_agent_->GetTracingController() : nullptr);
  }

  void Dispose() {
    platform_->Shutdown();
    delete platform_;
    platform_ = nullptr;
    delete tracing_agent_;
    tracing_agent_ = nullptr;
  }

  void DrainVMTasks() {
    platform_->DrainBackgroundTasks();
  }

#if HAVE_INSPECTOR
  bool StartInspector(Environment *env, const char* script_path,
                      const node::DebugOptions& options) {
    // Inspector agent can't fail to start, but if it was configured to listen
    // right away on the websocket port and fails to bind/etc, this will return
    // false.
    return env->inspector_agent()->Start(platform_, script_path, options);
  }

  bool InspectorStarted(Environment *env) {
    return env->inspector_agent()->IsStarted();
  }
#endif  // HAVE_INSPECTOR

  void StartTracingAgent() {
    tracing_agent_->Start(trace_enabled_categories);
  }

  void StopTracingAgent() {
    tracing_agent_->Stop();
  }

  tracing::Agent* tracing_agent_;
  NodePlatform* platform_;
#else  // !NODE_USE_V8_PLATFORM
  void Initialize(int thread_pool_size, uv_loop_t* loop) {}
  void Dispose() {}
  void DrainVMTasks() {}
  bool StartInspector(Environment *env, const char* script_path,
                      const node::DebugOptions& options) {
    env->ThrowError("Node compiled with NODE_USE_V8_PLATFORM=0");
    return true;
  }

  void StartTracingAgent() {
    fprintf(stderr, "Node compiled with NODE_USE_V8_PLATFORM=0, "
                    "so event tracing is not available.\n");
  }
  void StopTracingAgent() {}
#endif  // !NODE_USE_V8_PLATFORM

#if !NODE_USE_V8_PLATFORM || !HAVE_INSPECTOR
  bool InspectorStarted(Environment *env) {
    return false;
  }
#endif  //  !NODE_USE_V8_PLATFORM || !HAVE_INSPECTOR
} v8_platform;

#ifdef __POSIX__
static const unsigned kMaxSignal = 32;
#endif

static void PrintErrorString(const char* format, ...) {
  va_list ap;
  va_start(ap, format);
#ifdef _WIN32
  HANDLE stderr_handle = GetStdHandle(STD_ERROR_HANDLE);

  // Check if stderr is something other than a tty/console
  if (stderr_handle == INVALID_HANDLE_VALUE ||
      stderr_handle == nullptr ||
      uv_guess_handle(_fileno(stderr)) != UV_TTY) {
    vfprintf(stderr, format, ap);
    va_end(ap);
    return;
  }

  // Fill in any placeholders
  int n = _vscprintf(format, ap);
  std::vector<char> out(n + 1);
  vsprintf(out.data(), format, ap);

  // Get required wide buffer size
  n = MultiByteToWideChar(CP_UTF8, 0, out.data(), -1, nullptr, 0);

  std::vector<wchar_t> wbuf(n);
  MultiByteToWideChar(CP_UTF8, 0, out.data(), -1, wbuf.data(), n);

  // Don't include the null character in the output
  CHECK_GT(n, 0);
  WriteConsoleW(stderr_handle, wbuf.data(), n - 1, nullptr, nullptr);
#else
  vfprintf(stderr, format, ap);
#endif
  va_end(ap);
}


static void CheckImmediate(uv_check_t* handle) {
  Environment* env = Environment::from_immediate_check_handle(handle);
  HandleScope scope(env->isolate());
  Context::Scope context_scope(env->context());
  MakeCallback(env->isolate(),
               env->process_object(),
               env->immediate_callback_string(),
               0,
               nullptr,
               {0, 0}).ToLocalChecked();
}


static void IdleImmediateDummy(uv_idle_t* handle) {
  // Do nothing. Only for maintaining event loop.
  // TODO(bnoordhuis) Maybe make libuv accept nullptr idle callbacks.
}


static inline const char *errno_string(int errorno) {
#define ERRNO_CASE(e)  case e: return #e;
  switch (errorno) {
#ifdef EACCES
  ERRNO_CASE(EACCES);
#endif

#ifdef EADDRINUSE
  ERRNO_CASE(EADDRINUSE);
#endif

#ifdef EADDRNOTAVAIL
  ERRNO_CASE(EADDRNOTAVAIL);
#endif

#ifdef EAFNOSUPPORT
  ERRNO_CASE(EAFNOSUPPORT);
#endif

#ifdef EAGAIN
  ERRNO_CASE(EAGAIN);
#endif

#ifdef EWOULDBLOCK
# if EAGAIN != EWOULDBLOCK
  ERRNO_CASE(EWOULDBLOCK);
# endif
#endif

#ifdef EALREADY
  ERRNO_CASE(EALREADY);
#endif

#ifdef EBADF
  ERRNO_CASE(EBADF);
#endif

#ifdef EBADMSG
  ERRNO_CASE(EBADMSG);
#endif

#ifdef EBUSY
  ERRNO_CASE(EBUSY);
#endif

#ifdef ECANCELED
  ERRNO_CASE(ECANCELED);
#endif

#ifdef ECHILD
  ERRNO_CASE(ECHILD);
#endif

#ifdef ECONNABORTED
  ERRNO_CASE(ECONNABORTED);
#endif

#ifdef ECONNREFUSED
  ERRNO_CASE(ECONNREFUSED);
#endif

#ifdef ECONNRESET
  ERRNO_CASE(ECONNRESET);
#endif

#ifdef EDEADLK
  ERRNO_CASE(EDEADLK);
#endif

#ifdef EDESTADDRREQ
  ERRNO_CASE(EDESTADDRREQ);
#endif

#ifdef EDOM
  ERRNO_CASE(EDOM);
#endif

#ifdef EDQUOT
  ERRNO_CASE(EDQUOT);
#endif

#ifdef EEXIST
  ERRNO_CASE(EEXIST);
#endif

#ifdef EFAULT
  ERRNO_CASE(EFAULT);
#endif

#ifdef EFBIG
  ERRNO_CASE(EFBIG);
#endif

#ifdef EHOSTUNREACH
  ERRNO_CASE(EHOSTUNREACH);
#endif

#ifdef EIDRM
  ERRNO_CASE(EIDRM);
#endif

#ifdef EILSEQ
  ERRNO_CASE(EILSEQ);
#endif

#ifdef EINPROGRESS
  ERRNO_CASE(EINPROGRESS);
#endif

#ifdef EINTR
  ERRNO_CASE(EINTR);
#endif

#ifdef EINVAL
  ERRNO_CASE(EINVAL);
#endif

#ifdef EIO
  ERRNO_CASE(EIO);
#endif

#ifdef EISCONN
  ERRNO_CASE(EISCONN);
#endif

#ifdef EISDIR
  ERRNO_CASE(EISDIR);
#endif

#ifdef ELOOP
  ERRNO_CASE(ELOOP);
#endif

#ifdef EMFILE
  ERRNO_CASE(EMFILE);
#endif

#ifdef EMLINK
  ERRNO_CASE(EMLINK);
#endif

#ifdef EMSGSIZE
  ERRNO_CASE(EMSGSIZE);
#endif

#ifdef EMULTIHOP
  ERRNO_CASE(EMULTIHOP);
#endif

#ifdef ENAMETOOLONG
  ERRNO_CASE(ENAMETOOLONG);
#endif

#ifdef ENETDOWN
  ERRNO_CASE(ENETDOWN);
#endif

#ifdef ENETRESET
  ERRNO_CASE(ENETRESET);
#endif

#ifdef ENETUNREACH
  ERRNO_CASE(ENETUNREACH);
#endif

#ifdef ENFILE
  ERRNO_CASE(ENFILE);
#endif

#ifdef ENOBUFS
  ERRNO_CASE(ENOBUFS);
#endif

#ifdef ENODATA
  ERRNO_CASE(ENODATA);
#endif

#ifdef ENODEV
  ERRNO_CASE(ENODEV);
#endif

#ifdef ENOENT
  ERRNO_CASE(ENOENT);
#endif

#ifdef ENOEXEC
  ERRNO_CASE(ENOEXEC);
#endif

#ifdef ENOLINK
  ERRNO_CASE(ENOLINK);
#endif

#ifdef ENOLCK
# if ENOLINK != ENOLCK
  ERRNO_CASE(ENOLCK);
# endif
#endif

#ifdef ENOMEM
  ERRNO_CASE(ENOMEM);
#endif

#ifdef ENOMSG
  ERRNO_CASE(ENOMSG);
#endif

#ifdef ENOPROTOOPT
  ERRNO_CASE(ENOPROTOOPT);
#endif

#ifdef ENOSPC
  ERRNO_CASE(ENOSPC);
#endif

#ifdef ENOSR
  ERRNO_CASE(ENOSR);
#endif

#ifdef ENOSTR
  ERRNO_CASE(ENOSTR);
#endif

#ifdef ENOSYS
  ERRNO_CASE(ENOSYS);
#endif

#ifdef ENOTCONN
  ERRNO_CASE(ENOTCONN);
#endif

#ifdef ENOTDIR
  ERRNO_CASE(ENOTDIR);
#endif

#ifdef ENOTEMPTY
# if ENOTEMPTY != EEXIST
  ERRNO_CASE(ENOTEMPTY);
# endif
#endif

#ifdef ENOTSOCK
  ERRNO_CASE(ENOTSOCK);
#endif

#ifdef ENOTSUP
  ERRNO_CASE(ENOTSUP);
#else
# ifdef EOPNOTSUPP
  ERRNO_CASE(EOPNOTSUPP);
# endif
#endif

#ifdef ENOTTY
  ERRNO_CASE(ENOTTY);
#endif

#ifdef ENXIO
  ERRNO_CASE(ENXIO);
#endif


#ifdef EOVERFLOW
  ERRNO_CASE(EOVERFLOW);
#endif

#ifdef EPERM
  ERRNO_CASE(EPERM);
#endif

#ifdef EPIPE
  ERRNO_CASE(EPIPE);
#endif

#ifdef EPROTO
  ERRNO_CASE(EPROTO);
#endif

#ifdef EPROTONOSUPPORT
  ERRNO_CASE(EPROTONOSUPPORT);
#endif

#ifdef EPROTOTYPE
  ERRNO_CASE(EPROTOTYPE);
#endif

#ifdef ERANGE
  ERRNO_CASE(ERANGE);
#endif

#ifdef EROFS
  ERRNO_CASE(EROFS);
#endif

#ifdef ESPIPE
  ERRNO_CASE(ESPIPE);
#endif

#ifdef ESRCH
  ERRNO_CASE(ESRCH);
#endif

#ifdef ESTALE
  ERRNO_CASE(ESTALE);
#endif

#ifdef ETIME
  ERRNO_CASE(ETIME);
#endif

#ifdef ETIMEDOUT
  ERRNO_CASE(ETIMEDOUT);
#endif

#ifdef ETXTBSY
  ERRNO_CASE(ETXTBSY);
#endif

#ifdef EXDEV
  ERRNO_CASE(EXDEV);
#endif

  default: return "";
  }
}

const char *signo_string(int signo) {
#define SIGNO_CASE(e)  case e: return #e;
  switch (signo) {
#ifdef SIGHUP
  SIGNO_CASE(SIGHUP);
#endif

#ifdef SIGINT
  SIGNO_CASE(SIGINT);
#endif

#ifdef SIGQUIT
  SIGNO_CASE(SIGQUIT);
#endif

#ifdef SIGILL
  SIGNO_CASE(SIGILL);
#endif

#ifdef SIGTRAP
  SIGNO_CASE(SIGTRAP);
#endif

#ifdef SIGABRT
  SIGNO_CASE(SIGABRT);
#endif

#ifdef SIGIOT
# if SIGABRT != SIGIOT
  SIGNO_CASE(SIGIOT);
# endif
#endif

#ifdef SIGBUS
  SIGNO_CASE(SIGBUS);
#endif

#ifdef SIGFPE
  SIGNO_CASE(SIGFPE);
#endif

#ifdef SIGKILL
  SIGNO_CASE(SIGKILL);
#endif

#ifdef SIGUSR1
  SIGNO_CASE(SIGUSR1);
#endif

#ifdef SIGSEGV
  SIGNO_CASE(SIGSEGV);
#endif

#ifdef SIGUSR2
  SIGNO_CASE(SIGUSR2);
#endif

#ifdef SIGPIPE
  SIGNO_CASE(SIGPIPE);
#endif

#ifdef SIGALRM
  SIGNO_CASE(SIGALRM);
#endif

  SIGNO_CASE(SIGTERM);

#ifdef SIGCHLD
  SIGNO_CASE(SIGCHLD);
#endif

#ifdef SIGSTKFLT
  SIGNO_CASE(SIGSTKFLT);
#endif


#ifdef SIGCONT
  SIGNO_CASE(SIGCONT);
#endif

#ifdef SIGSTOP
  SIGNO_CASE(SIGSTOP);
#endif

#ifdef SIGTSTP
  SIGNO_CASE(SIGTSTP);
#endif

#ifdef SIGBREAK
  SIGNO_CASE(SIGBREAK);
#endif

#ifdef SIGTTIN
  SIGNO_CASE(SIGTTIN);
#endif

#ifdef SIGTTOU
  SIGNO_CASE(SIGTTOU);
#endif

#ifdef SIGURG
  SIGNO_CASE(SIGURG);
#endif

#ifdef SIGXCPU
  SIGNO_CASE(SIGXCPU);
#endif

#ifdef SIGXFSZ
  SIGNO_CASE(SIGXFSZ);
#endif

#ifdef SIGVTALRM
  SIGNO_CASE(SIGVTALRM);
#endif

#ifdef SIGPROF
  SIGNO_CASE(SIGPROF);
#endif

#ifdef SIGWINCH
  SIGNO_CASE(SIGWINCH);
#endif

#ifdef SIGIO
  SIGNO_CASE(SIGIO);
#endif

#ifdef SIGPOLL
# if SIGPOLL != SIGIO
  SIGNO_CASE(SIGPOLL);
# endif
#endif

#ifdef SIGLOST
# if SIGLOST != SIGABRT
  SIGNO_CASE(SIGLOST);
# endif
#endif

#ifdef SIGPWR
# if SIGPWR != SIGLOST
  SIGNO_CASE(SIGPWR);
# endif
#endif

#ifdef SIGINFO
# if !defined(SIGPWR) || SIGINFO != SIGPWR
  SIGNO_CASE(SIGINFO);
# endif
#endif

#ifdef SIGSYS
  SIGNO_CASE(SIGSYS);
#endif

  default: return "";
  }
}


Local<Value> ErrnoException(Isolate* isolate,
                            int errorno,
                            const char *syscall,
                            const char *msg,
                            const char *path) {
  Environment* env = Environment::GetCurrent(isolate);

  Local<Value> e;
  Local<String> estring = OneByteString(env->isolate(), errno_string(errorno));
  if (msg == nullptr || msg[0] == '\0') {
    msg = strerror(errorno);
  }
  Local<String> message = OneByteString(env->isolate(), msg);

  Local<String> cons =
      String::Concat(estring, FIXED_ONE_BYTE_STRING(env->isolate(), ", "));
  cons = String::Concat(cons, message);

  Local<String> path_string;
  if (path != nullptr) {
    // FIXME(bnoordhuis) It's questionable to interpret the file path as UTF-8.
    path_string = String::NewFromUtf8(env->isolate(), path);
  }

  if (path_string.IsEmpty() == false) {
    cons = String::Concat(cons, FIXED_ONE_BYTE_STRING(env->isolate(), " '"));
    cons = String::Concat(cons, path_string);
    cons = String::Concat(cons, FIXED_ONE_BYTE_STRING(env->isolate(), "'"));
  }
  e = Exception::Error(cons);

  Local<Object> obj = e->ToObject(env->isolate());
  obj->Set(env->errno_string(), Integer::New(env->isolate(), errorno));
  obj->Set(env->code_string(), estring);

  if (path_string.IsEmpty() == false) {
    obj->Set(env->path_string(), path_string);
  }

  if (syscall != nullptr) {
    obj->Set(env->syscall_string(), OneByteString(env->isolate(), syscall));
  }

  return e;
}


static Local<String> StringFromPath(Isolate* isolate, const char* path) {
#ifdef _WIN32
  if (strncmp(path, "\\\\?\\UNC\\", 8) == 0) {
    return String::Concat(FIXED_ONE_BYTE_STRING(isolate, "\\\\"),
                          String::NewFromUtf8(isolate, path + 8));
  } else if (strncmp(path, "\\\\?\\", 4) == 0) {
    return String::NewFromUtf8(isolate, path + 4);
  }
#endif

  return String::NewFromUtf8(isolate, path);
}


Local<Value> UVException(Isolate* isolate,
                         int errorno,
                         const char* syscall,
                         const char* msg,
                         const char* path) {
  return UVException(isolate, errorno, syscall, msg, path, nullptr);
}


Local<Value> UVException(Isolate* isolate,
                         int errorno,
                         const char* syscall,
                         const char* msg,
                         const char* path,
                         const char* dest) {
  Environment* env = Environment::GetCurrent(isolate);

  if (!msg || !msg[0])
    msg = uv_strerror(errorno);

  Local<String> js_code = OneByteString(isolate, uv_err_name(errorno));
  Local<String> js_syscall = OneByteString(isolate, syscall);
  Local<String> js_path;
  Local<String> js_dest;

  Local<String> js_msg = js_code;
  js_msg = String::Concat(js_msg, FIXED_ONE_BYTE_STRING(isolate, ": "));
  js_msg = String::Concat(js_msg, OneByteString(isolate, msg));
  js_msg = String::Concat(js_msg, FIXED_ONE_BYTE_STRING(isolate, ", "));
  js_msg = String::Concat(js_msg, js_syscall);

  if (path != nullptr) {
    js_path = StringFromPath(isolate, path);

    js_msg = String::Concat(js_msg, FIXED_ONE_BYTE_STRING(isolate, " '"));
    js_msg = String::Concat(js_msg, js_path);
    js_msg = String::Concat(js_msg, FIXED_ONE_BYTE_STRING(isolate, "'"));
  }

  if (dest != nullptr) {
    js_dest = StringFromPath(isolate, dest);

    js_msg = String::Concat(js_msg, FIXED_ONE_BYTE_STRING(isolate, " -> '"));
    js_msg = String::Concat(js_msg, js_dest);
    js_msg = String::Concat(js_msg, FIXED_ONE_BYTE_STRING(isolate, "'"));
  }

  Local<Object> e = Exception::Error(js_msg)->ToObject(isolate);

  e->Set(env->errno_string(), Integer::New(isolate, errorno));
  e->Set(env->code_string(), js_code);
  e->Set(env->syscall_string(), js_syscall);
  if (!js_path.IsEmpty())
    e->Set(env->path_string(), js_path);
  if (!js_dest.IsEmpty())
    e->Set(env->dest_string(), js_dest);

  return e;
}


// Look up environment variable unless running as setuid root.
bool SafeGetenv(const char* key, std::string* text) {
#ifndef _WIN32
  if (linux_at_secure || getuid() != geteuid() || getgid() != getegid())
    goto fail;
#endif

  if (const char* value = getenv(key)) {
    *text = value;
    return true;
  }

fail:
  text->clear();
  return false;
}


#ifdef _WIN32
// Does about the same as strerror(),
// but supports all windows error messages
static const char *winapi_strerror(const int errorno, bool* must_free) {
  char *errmsg = nullptr;

  FormatMessage(FORMAT_MESSAGE_ALLOCATE_BUFFER | FORMAT_MESSAGE_FROM_SYSTEM |
      FORMAT_MESSAGE_IGNORE_INSERTS, nullptr, errorno,
      MAKELANGID(LANG_NEUTRAL, SUBLANG_DEFAULT), (LPTSTR)&errmsg, 0, nullptr);

  if (errmsg) {
    *must_free = true;

    // Remove trailing newlines
    for (int i = strlen(errmsg) - 1;
        i >= 0 && (errmsg[i] == '\n' || errmsg[i] == '\r'); i--) {
      errmsg[i] = '\0';
    }

    return errmsg;
  } else {
    // FormatMessage failed
    *must_free = false;
    return "Unknown error";
  }
}


Local<Value> WinapiErrnoException(Isolate* isolate,
                                  int errorno,
                                  const char* syscall,
                                  const char* msg,
                                  const char* path) {
  Environment* env = Environment::GetCurrent(isolate);
  Local<Value> e;
  bool must_free = false;
  if (!msg || !msg[0]) {
    msg = winapi_strerror(errorno, &must_free);
  }
  Local<String> message = OneByteString(env->isolate(), msg);

  if (path) {
    Local<String> cons1 =
        String::Concat(message, FIXED_ONE_BYTE_STRING(isolate, " '"));
    Local<String> cons2 =
        String::Concat(cons1, String::NewFromUtf8(isolate, path));
    Local<String> cons3 =
        String::Concat(cons2, FIXED_ONE_BYTE_STRING(isolate, "'"));
    e = Exception::Error(cons3);
  } else {
    e = Exception::Error(message);
  }

  Local<Object> obj = e->ToObject(env->isolate());
  obj->Set(env->errno_string(), Integer::New(isolate, errorno));

  if (path != nullptr) {
    obj->Set(env->path_string(), String::NewFromUtf8(isolate, path));
  }

  if (syscall != nullptr) {
    obj->Set(env->syscall_string(), OneByteString(isolate, syscall));
  }

  if (must_free)
    LocalFree((HLOCAL)msg);

  return e;
}
#endif


void* ArrayBufferAllocator::Allocate(size_t size) {
  if (zero_fill_field_ || zero_fill_all_buffers)
    return node::UncheckedCalloc(size);
  else
    return node::UncheckedMalloc(size);
}

namespace {

bool DomainHasErrorHandler(const Environment* env,
                           const Local<Object>& domain) {
  HandleScope scope(env->isolate());

  Local<Value> domain_event_listeners_v = domain->Get(env->events_string());
  if (!domain_event_listeners_v->IsObject())
    return false;

  Local<Object> domain_event_listeners_o =
      domain_event_listeners_v.As<Object>();

  Local<Value> domain_error_listeners_v =
      domain_event_listeners_o->Get(env->error_string());

  if (domain_error_listeners_v->IsFunction() ||
      (domain_error_listeners_v->IsArray() &&
      domain_error_listeners_v.As<Array>()->Length() > 0))
    return true;

  return false;
}

bool DomainsStackHasErrorHandler(const Environment* env) {
  HandleScope scope(env->isolate());

  if (!env->using_domains())
    return false;

  Local<Array> domains_stack_array = env->domains_stack_array().As<Array>();
  if (domains_stack_array->Length() == 0)
    return false;

  uint32_t domains_stack_length = domains_stack_array->Length();
  for (uint32_t i = domains_stack_length; i > 0; --i) {
    Local<Value> domain_v = domains_stack_array->Get(i - 1);
    if (!domain_v->IsObject())
      return false;

    Local<Object> domain = domain_v.As<Object>();
    if (DomainHasErrorHandler(env, domain))
      return true;
  }

  return false;
}


bool ShouldAbortOnUncaughtException(Isolate* isolate) {
  HandleScope scope(isolate);

  Environment* env = Environment::GetCurrent(isolate);
  Local<Object> process_object = env->process_object();
  Local<String> emitting_top_level_domain_error_key =
    env->emitting_top_level_domain_error_string();
  bool isEmittingTopLevelDomainError =
      process_object->Get(emitting_top_level_domain_error_key)->BooleanValue();

  return isEmittingTopLevelDomainError || !DomainsStackHasErrorHandler(env);
}


Local<Value> GetDomainProperty(Environment* env, Local<Object> object) {
  Local<Value> domain_v =
      object->GetPrivate(env->context(), env->domain_private_symbol())
          .ToLocalChecked();
  if (domain_v->IsObject()) {
    return domain_v;
  }
  return object->Get(env->context(), env->domain_string()).ToLocalChecked();
}


void DomainEnter(Environment* env, Local<Object> object) {
  Local<Value> domain_v = GetDomainProperty(env, object);
  if (domain_v->IsObject()) {
    Local<Object> domain = domain_v.As<Object>();
    Local<Value> enter_v = domain->Get(env->enter_string());
    if (enter_v->IsFunction()) {
      if (enter_v.As<Function>()->Call(domain, 0, nullptr).IsEmpty()) {
        FatalError("node::AsyncWrap::MakeCallback",
                   "domain enter callback threw, please report this");
      }
    }
  }
}


void DomainExit(Environment* env, v8::Local<v8::Object> object) {
  Local<Value> domain_v = GetDomainProperty(env, object);
  if (domain_v->IsObject()) {
    Local<Object> domain = domain_v.As<Object>();
    Local<Value> exit_v = domain->Get(env->exit_string());
    if (exit_v->IsFunction()) {
      if (exit_v.As<Function>()->Call(domain, 0, nullptr).IsEmpty()) {
        FatalError("node::AsyncWrap::MakeCallback",
                  "domain exit callback threw, please report this");
      }
    }
  }
}


void DomainPromiseHook(PromiseHookType type,
                       Local<Promise> promise,
                       Local<Value> parent,
                       void* arg) {
  Environment* env = static_cast<Environment*>(arg);
  Local<Context> context = env->context();

  if (type == PromiseHookType::kInit && env->in_domain()) {
    Local<Value> domain_obj =
        env->domain_array()->Get(context, 0).ToLocalChecked();
    if (promise->CreationContext() == context) {
      promise->Set(context, env->domain_string(), domain_obj).FromJust();
    } else {
      // Do not expose object from another context publicly in promises created
      // in non-main contexts.
      promise->SetPrivate(context, env->domain_private_symbol(), domain_obj)
          .FromJust();
    }
    return;
  }

  if (type == PromiseHookType::kBefore) {
    DomainEnter(env, promise);
  } else if (type == PromiseHookType::kAfter) {
    DomainExit(env, promise);
  }
}


void SetupDomainUse(const FunctionCallbackInfo<Value>& args) {
  Environment* env = Environment::GetCurrent(args);

  if (env->using_domains())
    return;
  env->set_using_domains(true);

  HandleScope scope(env->isolate());
  Local<Object> process_object = env->process_object();

  Local<String> tick_callback_function_key = env->tick_domain_cb_string();
  Local<Function> tick_callback_function =
      process_object->Get(tick_callback_function_key).As<Function>();

  if (!tick_callback_function->IsFunction()) {
    fprintf(stderr, "process._tickDomainCallback assigned to non-function\n");
    ABORT();
  }

  process_object->Set(env->tick_callback_string(), tick_callback_function);
  env->set_tick_callback_function(tick_callback_function);

  CHECK(args[0]->IsArray());
  env->set_domain_array(args[0].As<Array>());

  CHECK(args[1]->IsArray());
  env->set_domains_stack_array(args[1].As<Array>());

  // Do a little housekeeping.
  env->process_object()->Delete(
      env->context(),
      FIXED_ONE_BYTE_STRING(args.GetIsolate(), "_setupDomainUse")).FromJust();

  uint32_t* const fields = env->domain_flag()->fields();
  uint32_t const fields_count = env->domain_flag()->fields_count();

  Local<ArrayBuffer> array_buffer =
      ArrayBuffer::New(env->isolate(), fields, sizeof(*fields) * fields_count);

  env->AddPromiseHook(DomainPromiseHook, static_cast<void*>(env));

  args.GetReturnValue().Set(Uint32Array::New(array_buffer, 0, fields_count));
}


void RunMicrotasks(const FunctionCallbackInfo<Value>& args) {
  args.GetIsolate()->RunMicrotasks();
}


void SetupProcessObject(const FunctionCallbackInfo<Value>& args) {
  Environment* env = Environment::GetCurrent(args);

  CHECK(args[0]->IsFunction());

  env->set_push_values_to_array_function(args[0].As<Function>());
  env->process_object()->Delete(
      env->context(),
      FIXED_ONE_BYTE_STRING(env->isolate(), "_setupProcessObject")).FromJust();
}


void SetupNextTick(const FunctionCallbackInfo<Value>& args) {
  Environment* env = Environment::GetCurrent(args);

  CHECK(args[0]->IsFunction());
  CHECK(args[1]->IsObject());

  env->set_tick_callback_function(args[0].As<Function>());

  env->SetMethod(args[1].As<Object>(), "runMicrotasks", RunMicrotasks);

  // Do a little housekeeping.
  env->process_object()->Delete(
      env->context(),
      FIXED_ONE_BYTE_STRING(args.GetIsolate(), "_setupNextTick")).FromJust();

  // Values use to cross communicate with processNextTick.
  uint32_t* const fields = env->tick_info()->fields();
  uint32_t const fields_count = env->tick_info()->fields_count();

  Local<ArrayBuffer> array_buffer =
      ArrayBuffer::New(env->isolate(), fields, sizeof(*fields) * fields_count);

  args.GetReturnValue().Set(Uint32Array::New(array_buffer, 0, fields_count));
}

void PromiseRejectCallback(PromiseRejectMessage message) {
  Local<Promise> promise = message.GetPromise();
  Isolate* isolate = promise->GetIsolate();
  Local<Value> value = message.GetValue();
  Local<Integer> event = Integer::New(isolate, message.GetEvent());

  Environment* env = Environment::GetCurrent(isolate);
  Local<Function> callback = env->promise_reject_function();

  if (value.IsEmpty())
    value = Undefined(isolate);

  Local<Value> args[] = { event, promise, value };
  Local<Object> process = env->process_object();

  callback->Call(process, arraysize(args), args);
}

void SetupPromises(const FunctionCallbackInfo<Value>& args) {
  Environment* env = Environment::GetCurrent(args);
  Isolate* isolate = env->isolate();

  CHECK(args[0]->IsFunction());

  isolate->SetPromiseRejectCallback(PromiseRejectCallback);
  env->set_promise_reject_function(args[0].As<Function>());

  env->process_object()->Delete(
      env->context(),
      FIXED_ONE_BYTE_STRING(isolate, "_setupPromises")).FromJust();
}

}  // anonymous namespace


void AddPromiseHook(v8::Isolate* isolate, promise_hook_func fn, void* arg) {
  Environment* env = Environment::GetCurrent(isolate);
  env->AddPromiseHook(fn, arg);
}

CallbackScope::CallbackScope(Isolate* isolate,
                             Local<Object> object,
                             async_context asyncContext)
  : private_(new InternalCallbackScope(Environment::GetCurrent(isolate),
                                       object,
                                       asyncContext)),
    try_catch_(isolate) {
  try_catch_.SetVerbose(true);
}

CallbackScope::~CallbackScope() {
  if (try_catch_.HasCaught())
    private_->MarkAsFailed();
  delete private_;
}

InternalCallbackScope::InternalCallbackScope(Environment* env,
                                             Local<Object> object,
                                             const async_context& asyncContext,
                                             ResourceExpectation expect)
  : env_(env),
    async_context_(asyncContext),
    object_(object),
    callback_scope_(env) {
  if (expect == kRequireResource) {
    CHECK(!object.IsEmpty());
  }

  HandleScope handle_scope(env->isolate());
  // If you hit this assertion, you forgot to enter the v8::Context first.
  CHECK_EQ(Environment::GetCurrent(env->isolate()), env);

  if (env->using_domains() && !object_.IsEmpty()) {
    DomainEnter(env, object_);
  }

  if (asyncContext.async_id != 0) {
    // No need to check a return value because the application will exit if
    // an exception occurs.
    AsyncWrap::EmitBefore(env, asyncContext.async_id);
  }

  env->async_hooks()->push_async_ids(async_context_.async_id,
                               async_context_.trigger_async_id);
  pushed_ids_ = true;
}

InternalCallbackScope::~InternalCallbackScope() {
  Close();
}

void InternalCallbackScope::Close() {
  if (closed_) return;
  closed_ = true;
  HandleScope handle_scope(env_->isolate());

  if (pushed_ids_)
    env_->async_hooks()->pop_async_id(async_context_.async_id);

  if (failed_) return;

  if (async_context_.async_id != 0) {
    AsyncWrap::EmitAfter(env_, async_context_.async_id);
  }

  if (env_->using_domains() && !object_.IsEmpty()) {
    DomainExit(env_, object_);
  }

  if (IsInnerMakeCallback()) {
    return;
  }

  Environment::TickInfo* tick_info = env_->tick_info();

  if (tick_info->length() == 0) {
    env_->isolate()->RunMicrotasks();
  }

  // Make sure the stack unwound properly. If there are nested MakeCallback's
  // then it should return early and not reach this code.
  if (env_->async_hooks()->fields()[AsyncHooks::kTotals]) {
    CHECK_EQ(env_->execution_async_id(), 0);
    CHECK_EQ(env_->trigger_async_id(), 0);
  }

  Local<Object> process = env_->process_object();

  if (tick_info->length() == 0) {
    tick_info->set_index(0);
    return;
  }

  if (env_->async_hooks()->fields()[AsyncHooks::kTotals]) {
    CHECK_EQ(env_->execution_async_id(), 0);
    CHECK_EQ(env_->trigger_async_id(), 0);
  }

  if (env_->tick_callback_function()->Call(process, 0, nullptr).IsEmpty()) {
    failed_ = true;
  }
}

MaybeLocal<Value> InternalMakeCallback(Environment* env,
                                       Local<Object> recv,
                                       const Local<Function> callback,
                                       int argc,
                                       Local<Value> argv[],
                                       async_context asyncContext) {
  CHECK(!recv.IsEmpty());
  InternalCallbackScope scope(env, recv, asyncContext);
  if (scope.Failed()) {
    return Undefined(env->isolate());
  }

  MaybeLocal<Value> ret;

  {
    ret = callback->Call(env->context(), recv, argc, argv);

    if (ret.IsEmpty()) {
      // NOTE: For backwards compatibility with public API we return Undefined()
      // if the top level call threw.
      scope.MarkAsFailed();
      return scope.IsInnerMakeCallback() ? ret : Undefined(env->isolate());
    }
  }

  scope.Close();
  if (scope.Failed()) {
    return Undefined(env->isolate());
  }

  return ret;
}


// Public MakeCallback()s


MaybeLocal<Value> MakeCallback(Isolate* isolate,
                               Local<Object> recv,
                               const char* method,
                               int argc,
                               Local<Value> argv[],
                               async_context asyncContext) {
  Local<String> method_string =
      String::NewFromUtf8(isolate, method, v8::NewStringType::kNormal)
          .ToLocalChecked();
  return MakeCallback(isolate, recv, method_string, argc, argv, asyncContext);
}


MaybeLocal<Value> MakeCallback(Isolate* isolate,
                               Local<Object> recv,
                               Local<String> symbol,
                               int argc,
                               Local<Value> argv[],
                               async_context asyncContext) {
  Local<Value> callback_v = recv->Get(symbol);
  if (callback_v.IsEmpty()) return Local<Value>();
  if (!callback_v->IsFunction()) return Local<Value>();
  Local<Function> callback = callback_v.As<Function>();
  return MakeCallback(isolate, recv, callback, argc, argv, asyncContext);
}


MaybeLocal<Value> MakeCallback(Isolate* isolate,
                               Local<Object> recv,
                               Local<Function> callback,
                               int argc,
                               Local<Value> argv[],
                               async_context asyncContext) {
  // Observe the following two subtleties:
  //
  // 1. The environment is retrieved from the callback function's context.
  // 2. The context to enter is retrieved from the environment.
  //
  // Because of the AssignToContext() call in src/node_contextify.cc,
  // the two contexts need not be the same.
  Environment* env = Environment::GetCurrent(callback->CreationContext());
  Context::Scope context_scope(env->context());
  return InternalMakeCallback(env, recv, callback,
                              argc, argv, asyncContext);
}


// Legacy MakeCallback()s

Local<Value> MakeCallback(Isolate* isolate,
                          Local<Object> recv,
                          const char* method,
                          int argc,
                          Local<Value>* argv) {
  EscapableHandleScope handle_scope(isolate);
  return handle_scope.Escape(
      MakeCallback(isolate, recv, method, argc, argv, {0, 0})
          .FromMaybe(Local<Value>()));
}


Local<Value> MakeCallback(Isolate* isolate,
    Local<Object> recv,
    Local<String> symbol,
    int argc,
    Local<Value>* argv) {
  EscapableHandleScope handle_scope(isolate);
  return handle_scope.Escape(
      MakeCallback(isolate, recv, symbol, argc, argv, {0, 0})
          .FromMaybe(Local<Value>()));
}


Local<Value> MakeCallback(Isolate* isolate,
    Local<Object> recv,
    Local<Function> callback,
    int argc,
    Local<Value>* argv) {
  EscapableHandleScope handle_scope(isolate);
  return handle_scope.Escape(
      MakeCallback(isolate, recv, callback, argc, argv, {0, 0})
          .FromMaybe(Local<Value>()));
}


enum encoding ParseEncoding(const char* encoding,
                            enum encoding default_encoding) {
  switch (encoding[0]) {
    case 'u':
      // utf8, utf16le
      if (encoding[1] == 't' && encoding[2] == 'f') {
        // Skip `-`
        encoding += encoding[3] == '-' ? 4 : 3;
        if (encoding[0] == '8' && encoding[1] == '\0')
          return UTF8;
        if (strncmp(encoding, "16le", 4) == 0)
          return UCS2;

      // ucs2
      } else if (encoding[1] == 'c' && encoding[2] == 's') {
        encoding += encoding[3] == '-' ? 4 : 3;
        if (encoding[0] == '2' && encoding[1] == '\0')
          return UCS2;
      }
      break;
    case 'l':
      // latin1
      if (encoding[1] == 'a') {
        if (strncmp(encoding + 2, "tin1", 4) == 0)
          return LATIN1;
      }
      break;
    case 'b':
      // binary
      if (encoding[1] == 'i') {
        if (strncmp(encoding + 2, "nary", 4) == 0)
          return LATIN1;

      // buffer
      } else if (encoding[1] == 'u') {
        if (strncmp(encoding + 2, "ffer", 4) == 0)
          return BUFFER;
      }
      break;
    case '\0':
      return default_encoding;
    default:
      break;
  }

  if (StringEqualNoCase(encoding, "utf8")) {
    return UTF8;
  } else if (StringEqualNoCase(encoding, "utf-8")) {
    return UTF8;
  } else if (StringEqualNoCase(encoding, "ascii")) {
    return ASCII;
  } else if (StringEqualNoCase(encoding, "base64")) {
    return BASE64;
  } else if (StringEqualNoCase(encoding, "ucs2")) {
    return UCS2;
  } else if (StringEqualNoCase(encoding, "ucs-2")) {
    return UCS2;
  } else if (StringEqualNoCase(encoding, "utf16le")) {
    return UCS2;
  } else if (StringEqualNoCase(encoding, "utf-16le")) {
    return UCS2;
  } else if (StringEqualNoCase(encoding, "latin1")) {
    return LATIN1;
  } else if (StringEqualNoCase(encoding, "binary")) {
    return LATIN1;  // BINARY is a deprecated alias of LATIN1.
  } else if (StringEqualNoCase(encoding, "buffer")) {
    return BUFFER;
  } else if (StringEqualNoCase(encoding, "hex")) {
    return HEX;
  } else {
    return default_encoding;
  }
}


enum encoding ParseEncoding(Isolate* isolate,
                            Local<Value> encoding_v,
                            enum encoding default_encoding) {
  CHECK(!encoding_v.IsEmpty());

  if (!encoding_v->IsString())
    return default_encoding;

  node::Utf8Value encoding(isolate, encoding_v);

  return ParseEncoding(*encoding, default_encoding);
}

Local<Value> Encode(Isolate* isolate,
                    const char* buf,
                    size_t len,
                    enum encoding encoding) {
  CHECK_NE(encoding, UCS2);
  Local<Value> error;
  return StringBytes::Encode(isolate, buf, len, encoding, &error)
      .ToLocalChecked();
}

Local<Value> Encode(Isolate* isolate, const uint16_t* buf, size_t len) {
  Local<Value> error;
  return StringBytes::Encode(isolate, buf, len, &error)
      .ToLocalChecked();
}

// Returns -1 if the handle was not valid for decoding
ssize_t DecodeBytes(Isolate* isolate,
                    Local<Value> val,
                    enum encoding encoding) {
  HandleScope scope(isolate);

  return StringBytes::Size(isolate, val, encoding);
}

// Returns number of bytes written.
ssize_t DecodeWrite(Isolate* isolate,
                    char* buf,
                    size_t buflen,
                    Local<Value> val,
                    enum encoding encoding) {
  return StringBytes::Write(isolate, buf, buflen, val, encoding, nullptr);
}

bool IsExceptionDecorated(Environment* env, Local<Value> er) {
  if (!er.IsEmpty() && er->IsObject()) {
    Local<Object> err_obj = er.As<Object>();
    auto maybe_value =
        err_obj->GetPrivate(env->context(), env->decorated_private_symbol());
    Local<Value> decorated;
    return maybe_value.ToLocal(&decorated) && decorated->IsTrue();
  }
  return false;
}

void AppendExceptionLine(Environment* env,
                         Local<Value> er,
                         Local<Message> message,
                         enum ErrorHandlingMode mode) {
  if (message.IsEmpty())
    return;

  HandleScope scope(env->isolate());
  Local<Object> err_obj;
  if (!er.IsEmpty() && er->IsObject()) {
    err_obj = er.As<Object>();

    auto context = env->context();
    auto processed_private_symbol = env->processed_private_symbol();
    // Do it only once per message
    if (err_obj->HasPrivate(context, processed_private_symbol).FromJust())
      return;
    err_obj->SetPrivate(
        context,
        processed_private_symbol,
        True(env->isolate()));
  }

  // Print (filename):(line number): (message).
  ScriptOrigin origin = message->GetScriptOrigin();
  node::Utf8Value filename(env->isolate(), message->GetScriptResourceName());
  const char* filename_string = *filename;
  int linenum = message->GetLineNumber();
  // Print line of source code.
  node::Utf8Value sourceline(env->isolate(), message->GetSourceLine());
  const char* sourceline_string = *sourceline;

  // Because of how node modules work, all scripts are wrapped with a
  // "function (module, exports, __filename, ...) {"
  // to provide script local variables.
  //
  // When reporting errors on the first line of a script, this wrapper
  // function is leaked to the user. There used to be a hack here to
  // truncate off the first 62 characters, but it caused numerous other
  // problems when vm.runIn*Context() methods were used for non-module
  // code.
  //
  // If we ever decide to re-instate such a hack, the following steps
  // must be taken:
  //
  // 1. Pass a flag around to say "this code was wrapped"
  // 2. Update the stack frame output so that it is also correct.
  //
  // It would probably be simpler to add a line rather than add some
  // number of characters to the first line, since V8 truncates the
  // sourceline to 78 characters, and we end up not providing very much
  // useful debugging info to the user if we remove 62 characters.

  int script_start =
      (linenum - origin.ResourceLineOffset()->Value()) == 1 ?
          origin.ResourceColumnOffset()->Value() : 0;
  int start = message->GetStartColumn(env->context()).FromMaybe(0);
  int end = message->GetEndColumn(env->context()).FromMaybe(0);
  if (start >= script_start) {
    CHECK_GE(end, start);
    start -= script_start;
    end -= script_start;
  }

  char arrow[1024];
  int max_off = sizeof(arrow) - 2;

  int off = snprintf(arrow,
                     sizeof(arrow),
                     "%s:%i\n%s\n",
                     filename_string,
                     linenum,
                     sourceline_string);
  CHECK_GE(off, 0);
  if (off > max_off) {
    off = max_off;
  }

  // Print wavy underline (GetUnderline is deprecated).
  for (int i = 0; i < start; i++) {
    if (sourceline_string[i] == '\0' || off >= max_off) {
      break;
    }
    CHECK_LT(off, max_off);
    arrow[off++] = (sourceline_string[i] == '\t') ? '\t' : ' ';
  }
  for (int i = start; i < end; i++) {
    if (sourceline_string[i] == '\0' || off >= max_off) {
      break;
    }
    CHECK_LT(off, max_off);
    arrow[off++] = '^';
  }
  CHECK_LE(off, max_off);
  arrow[off] = '\n';
  arrow[off + 1] = '\0';

  Local<String> arrow_str = String::NewFromUtf8(env->isolate(), arrow);

  const bool can_set_arrow = !arrow_str.IsEmpty() && !err_obj.IsEmpty();
  // If allocating arrow_str failed, print it out. There's not much else to do.
  // If it's not an error, but something needs to be printed out because
  // it's a fatal exception, also print it out from here.
  // Otherwise, the arrow property will be attached to the object and handled
  // by the caller.
  if (!can_set_arrow || (mode == FATAL_ERROR && !err_obj->IsNativeError())) {
    if (env->printed_error())
      return;
    env->set_printed_error(true);

    uv_tty_reset_mode();
    PrintErrorString("\n%s", arrow);
    return;
  }

  CHECK(err_obj->SetPrivate(
            env->context(),
            env->arrow_message_private_symbol(),
            arrow_str).FromMaybe(false));
}


static void ReportException(Environment* env,
                            Local<Value> er,
                            Local<Message> message) {
  HandleScope scope(env->isolate());

  AppendExceptionLine(env, er, message, FATAL_ERROR);

  Local<Value> trace_value;
  Local<Value> arrow;
  const bool decorated = IsExceptionDecorated(env, er);

  if (er->IsUndefined() || er->IsNull()) {
    trace_value = Undefined(env->isolate());
  } else {
    Local<Object> err_obj = er->ToObject(env->isolate());

    trace_value = err_obj->Get(env->stack_string());
    arrow =
        err_obj->GetPrivate(
            env->context(),
            env->arrow_message_private_symbol()).ToLocalChecked();
  }

  node::Utf8Value trace(env->isolate(), trace_value);

  // range errors have a trace member set to undefined
  if (trace.length() > 0 && !trace_value->IsUndefined()) {
    if (arrow.IsEmpty() || !arrow->IsString() || decorated) {
      PrintErrorString("%s\n", *trace);
    } else {
      node::Utf8Value arrow_string(env->isolate(), arrow);
      PrintErrorString("%s\n%s\n", *arrow_string, *trace);
    }
  } else {
    // this really only happens for RangeErrors, since they're the only
    // kind that won't have all this info in the trace, or when non-Error
    // objects are thrown manually.
    Local<Value> message;
    Local<Value> name;

    if (er->IsObject()) {
      Local<Object> err_obj = er.As<Object>();
      message = err_obj->Get(env->message_string());
      name = err_obj->Get(FIXED_ONE_BYTE_STRING(env->isolate(), "name"));
    }

    if (message.IsEmpty() ||
        message->IsUndefined() ||
        name.IsEmpty() ||
        name->IsUndefined()) {
      // Not an error object. Just print as-is.
      String::Utf8Value message(er);

      PrintErrorString("%s\n", *message ? *message :
                                          "<toString() threw exception>");
    } else {
      node::Utf8Value name_string(env->isolate(), name);
      node::Utf8Value message_string(env->isolate(), message);

      if (arrow.IsEmpty() || !arrow->IsString() || decorated) {
        PrintErrorString("%s: %s\n", *name_string, *message_string);
      } else {
        node::Utf8Value arrow_string(env->isolate(), arrow);
        PrintErrorString("%s\n%s: %s\n",
                         *arrow_string,
                         *name_string,
                         *message_string);
      }
    }
  }

  fflush(stderr);
}


static void ReportException(Environment* env, const TryCatch& try_catch) {
  ReportException(env, try_catch.Exception(), try_catch.Message());
}


// Executes a str within the current v8 context.
static Local<Value> ExecuteString(Environment* env,
                                  Local<String> source,
                                  Local<String> filename) {
  EscapableHandleScope scope(env->isolate());
  TryCatch try_catch(env->isolate());

  // try_catch must be nonverbose to disable FatalException() handler,
  // we will handle exceptions ourself.
  try_catch.SetVerbose(false);

  ScriptOrigin origin(filename);
  MaybeLocal<v8::Script> script =
      v8::Script::Compile(env->context(), source, &origin);
  if (script.IsEmpty()) {
    ReportException(env, try_catch);
    exit(3);
  }

  Local<Value> result = script.ToLocalChecked()->Run();
  if (result.IsEmpty()) {
    ReportException(env, try_catch);
    exit(4);
  }

  return scope.Escape(result);
}


static void GetActiveRequests(const FunctionCallbackInfo<Value>& args) {
  Environment* env = Environment::GetCurrent(args);

  Local<Array> ary = Array::New(args.GetIsolate());
  Local<Context> ctx = env->context();
  Local<Function> fn = env->push_values_to_array_function();
  Local<Value> argv[NODE_PUSH_VAL_TO_ARRAY_MAX];
  size_t idx = 0;

  for (auto w : *env->req_wrap_queue()) {
    if (w->persistent().IsEmpty())
      continue;
    argv[idx] = w->object();
    if (++idx >= arraysize(argv)) {
      fn->Call(ctx, ary, idx, argv).ToLocalChecked();
      idx = 0;
    }
  }

  if (idx > 0) {
    fn->Call(ctx, ary, idx, argv).ToLocalChecked();
  }

  args.GetReturnValue().Set(ary);
}


// Non-static, friend of HandleWrap. Could have been a HandleWrap method but
// implemented here for consistency with GetActiveRequests().
void GetActiveHandles(const FunctionCallbackInfo<Value>& args) {
  Environment* env = Environment::GetCurrent(args);

  Local<Array> ary = Array::New(env->isolate());
  Local<Context> ctx = env->context();
  Local<Function> fn = env->push_values_to_array_function();
  Local<Value> argv[NODE_PUSH_VAL_TO_ARRAY_MAX];
  size_t idx = 0;

  Local<String> owner_sym = env->owner_string();

  for (auto w : *env->handle_wrap_queue()) {
    if (w->persistent().IsEmpty() || !HandleWrap::HasRef(w))
      continue;
    Local<Object> object = w->object();
    Local<Value> owner = object->Get(owner_sym);
    if (owner->IsUndefined())
      owner = object;
    argv[idx] = owner;
    if (++idx >= arraysize(argv)) {
      fn->Call(ctx, ary, idx, argv).ToLocalChecked();
      idx = 0;
    }
  }
  if (idx > 0) {
    fn->Call(ctx, ary, idx, argv).ToLocalChecked();
  }

  args.GetReturnValue().Set(ary);
}


NO_RETURN void Abort() {
  DumpBacktrace(stderr);
  fflush(stderr);
  ABORT_NO_BACKTRACE();
}


NO_RETURN void Assert(const char* const (*args)[4]) {
  auto filename = (*args)[0];
  auto linenum = (*args)[1];
  auto message = (*args)[2];
  auto function = (*args)[3];

  char exepath[256];
  size_t exepath_size = sizeof(exepath);
  if (uv_exepath(exepath, &exepath_size))
    snprintf(exepath, sizeof(exepath), "node");

  char pid[12] = {0};
#ifndef _WIN32
  snprintf(pid, sizeof(pid), "[%u]", getpid());
#endif

  fprintf(stderr, "%s%s: %s:%s:%s%s Assertion `%s' failed.\n",
          exepath, pid, filename, linenum,
          function, *function ? ":" : "", message);
  fflush(stderr);

  Abort();
}


static void Abort(const FunctionCallbackInfo<Value>& args) {
  Abort();
}


static void Chdir(const FunctionCallbackInfo<Value>& args) {
  Environment* env = Environment::GetCurrent(args);

  if (args.Length() != 1 || !args[0]->IsString()) {
    return env->ThrowTypeError("Bad argument.");
  }

  node::Utf8Value path(args.GetIsolate(), args[0]);
  int err = uv_chdir(*path);
  if (err) {
    return env->ThrowUVException(err, "uv_chdir");
  }
}


static void Cwd(const FunctionCallbackInfo<Value>& args) {
  Environment* env = Environment::GetCurrent(args);
#ifdef _WIN32
  /* MAX_PATH is in characters, not bytes. Make sure we have enough headroom. */
  char buf[MAX_PATH * 4];
#else
  char buf[PATH_MAX];
#endif

  size_t cwd_len = sizeof(buf);
  int err = uv_cwd(buf, &cwd_len);
  if (err) {
    return env->ThrowUVException(err, "uv_cwd");
  }

  Local<String> cwd = String::NewFromUtf8(env->isolate(),
                                          buf,
                                          String::kNormalString,
                                          cwd_len);
  args.GetReturnValue().Set(cwd);
}


static void Umask(const FunctionCallbackInfo<Value>& args) {
  Environment* env = Environment::GetCurrent(args);
  uint32_t old;

  if (args.Length() < 1 || args[0]->IsUndefined()) {
    old = umask(0);
    umask(static_cast<mode_t>(old));
  } else if (!args[0]->IsInt32() && !args[0]->IsString()) {
    return env->ThrowTypeError("argument must be an integer or octal string.");
  } else {
    int oct;
    if (args[0]->IsInt32()) {
      oct = args[0]->Uint32Value();
    } else {
      oct = 0;
      node::Utf8Value str(env->isolate(), args[0]);

      // Parse the octal string.
      for (size_t i = 0; i < str.length(); i++) {
        char c = (*str)[i];
        if (c > '7' || c < '0') {
          return env->ThrowTypeError("invalid octal string");
        }
        oct *= 8;
        oct += c - '0';
      }
    }
    old = umask(static_cast<mode_t>(oct));
  }

  args.GetReturnValue().Set(old);
}


#if defined(__POSIX__) && !defined(__ANDROID__)

static const uid_t uid_not_found = static_cast<uid_t>(-1);
static const gid_t gid_not_found = static_cast<gid_t>(-1);


static uid_t uid_by_name(const char* name) {
  struct passwd pwd;
  struct passwd* pp;
  char buf[8192];

  errno = 0;
  pp = nullptr;

  if (getpwnam_r(name, &pwd, buf, sizeof(buf), &pp) == 0 && pp != nullptr) {
    return pp->pw_uid;
  }

  return uid_not_found;
}


static char* name_by_uid(uid_t uid) {
  struct passwd pwd;
  struct passwd* pp;
  char buf[8192];
  int rc;

  errno = 0;
  pp = nullptr;

  if ((rc = getpwuid_r(uid, &pwd, buf, sizeof(buf), &pp)) == 0 &&
      pp != nullptr) {
    return strdup(pp->pw_name);
  }

  if (rc == 0) {
    errno = ENOENT;
  }

  return nullptr;
}


static gid_t gid_by_name(const char* name) {
  struct group pwd;
  struct group* pp;
  char buf[8192];

  errno = 0;
  pp = nullptr;

  if (getgrnam_r(name, &pwd, buf, sizeof(buf), &pp) == 0 && pp != nullptr) {
    return pp->gr_gid;
  }

  return gid_not_found;
}


#if 0  // For future use.
static const char* name_by_gid(gid_t gid) {
  struct group pwd;
  struct group* pp;
  char buf[8192];
  int rc;

  errno = 0;
  pp = nullptr;

  if ((rc = getgrgid_r(gid, &pwd, buf, sizeof(buf), &pp)) == 0 &&
      pp != nullptr) {
    return strdup(pp->gr_name);
  }

  if (rc == 0) {
    errno = ENOENT;
  }

  return nullptr;
}
#endif


static uid_t uid_by_name(Isolate* isolate, Local<Value> value) {
  if (value->IsUint32()) {
    return static_cast<uid_t>(value->Uint32Value());
  } else {
    node::Utf8Value name(isolate, value);
    return uid_by_name(*name);
  }
}


static gid_t gid_by_name(Isolate* isolate, Local<Value> value) {
  if (value->IsUint32()) {
    return static_cast<gid_t>(value->Uint32Value());
  } else {
    node::Utf8Value name(isolate, value);
    return gid_by_name(*name);
  }
}

static void GetUid(const FunctionCallbackInfo<Value>& args) {
  // uid_t is an uint32_t on all supported platforms.
  args.GetReturnValue().Set(static_cast<uint32_t>(getuid()));
}


static void GetGid(const FunctionCallbackInfo<Value>& args) {
  // gid_t is an uint32_t on all supported platforms.
  args.GetReturnValue().Set(static_cast<uint32_t>(getgid()));
}


static void GetEUid(const FunctionCallbackInfo<Value>& args) {
  // uid_t is an uint32_t on all supported platforms.
  args.GetReturnValue().Set(static_cast<uint32_t>(geteuid()));
}


static void GetEGid(const FunctionCallbackInfo<Value>& args) {
  // gid_t is an uint32_t on all supported platforms.
  args.GetReturnValue().Set(static_cast<uint32_t>(getegid()));
}


static void SetGid(const FunctionCallbackInfo<Value>& args) {
  Environment* env = Environment::GetCurrent(args);

  if (!args[0]->IsUint32() && !args[0]->IsString()) {
    return env->ThrowTypeError("setgid argument must be a number or a string");
  }

  gid_t gid = gid_by_name(env->isolate(), args[0]);

  if (gid == gid_not_found) {
    return env->ThrowError("setgid group id does not exist");
  }

  if (setgid(gid)) {
    return env->ThrowErrnoException(errno, "setgid");
  }
}


static void SetEGid(const FunctionCallbackInfo<Value>& args) {
  Environment* env = Environment::GetCurrent(args);

  if (!args[0]->IsUint32() && !args[0]->IsString()) {
    return env->ThrowTypeError("setegid argument must be a number or string");
  }

  gid_t gid = gid_by_name(env->isolate(), args[0]);

  if (gid == gid_not_found) {
    return env->ThrowError("setegid group id does not exist");
  }

  if (setegid(gid)) {
    return env->ThrowErrnoException(errno, "setegid");
  }
}


static void SetUid(const FunctionCallbackInfo<Value>& args) {
  Environment* env = Environment::GetCurrent(args);

  if (!args[0]->IsUint32() && !args[0]->IsString()) {
    return env->ThrowTypeError("setuid argument must be a number or a string");
  }

  uid_t uid = uid_by_name(env->isolate(), args[0]);

  if (uid == uid_not_found) {
    return env->ThrowError("setuid user id does not exist");
  }

  if (setuid(uid)) {
    return env->ThrowErrnoException(errno, "setuid");
  }
}


static void SetEUid(const FunctionCallbackInfo<Value>& args) {
  Environment* env = Environment::GetCurrent(args);

  if (!args[0]->IsUint32() && !args[0]->IsString()) {
    return env->ThrowTypeError("seteuid argument must be a number or string");
  }

  uid_t uid = uid_by_name(env->isolate(), args[0]);

  if (uid == uid_not_found) {
    return env->ThrowError("seteuid user id does not exist");
  }

  if (seteuid(uid)) {
    return env->ThrowErrnoException(errno, "seteuid");
  }
}


static void GetGroups(const FunctionCallbackInfo<Value>& args) {
  Environment* env = Environment::GetCurrent(args);

  int ngroups = getgroups(0, nullptr);

  if (ngroups == -1) {
    return env->ThrowErrnoException(errno, "getgroups");
  }

  gid_t* groups = new gid_t[ngroups];

  ngroups = getgroups(ngroups, groups);

  if (ngroups == -1) {
    delete[] groups;
    return env->ThrowErrnoException(errno, "getgroups");
  }

  Local<Array> groups_list = Array::New(env->isolate(), ngroups);
  bool seen_egid = false;
  gid_t egid = getegid();

  for (int i = 0; i < ngroups; i++) {
    groups_list->Set(i, Integer::New(env->isolate(), groups[i]));
    if (groups[i] == egid)
      seen_egid = true;
  }

  delete[] groups;

  if (seen_egid == false) {
    groups_list->Set(ngroups, Integer::New(env->isolate(), egid));
  }

  args.GetReturnValue().Set(groups_list);
}


static void SetGroups(const FunctionCallbackInfo<Value>& args) {
  Environment* env = Environment::GetCurrent(args);

  if (!args[0]->IsArray()) {
    return env->ThrowTypeError("argument 1 must be an array");
  }

  Local<Array> groups_list = args[0].As<Array>();
  size_t size = groups_list->Length();
  gid_t* groups = new gid_t[size];

  for (size_t i = 0; i < size; i++) {
    gid_t gid = gid_by_name(env->isolate(), groups_list->Get(i));

    if (gid == gid_not_found) {
      delete[] groups;
      return env->ThrowError("group name not found");
    }

    groups[i] = gid;
  }

  int rc = setgroups(size, groups);
  delete[] groups;

  if (rc == -1) {
    return env->ThrowErrnoException(errno, "setgroups");
  }
}


static void InitGroups(const FunctionCallbackInfo<Value>& args) {
  Environment* env = Environment::GetCurrent(args);

  if (!args[0]->IsUint32() && !args[0]->IsString()) {
    return env->ThrowTypeError("argument 1 must be a number or a string");
  }

  if (!args[1]->IsUint32() && !args[1]->IsString()) {
    return env->ThrowTypeError("argument 2 must be a number or a string");
  }

  node::Utf8Value arg0(env->isolate(), args[0]);
  gid_t extra_group;
  bool must_free;
  char* user;

  if (args[0]->IsUint32()) {
    user = name_by_uid(args[0]->Uint32Value());
    must_free = true;
  } else {
    user = *arg0;
    must_free = false;
  }

  if (user == nullptr) {
    return env->ThrowError("initgroups user not found");
  }

  extra_group = gid_by_name(env->isolate(), args[1]);

  if (extra_group == gid_not_found) {
    if (must_free)
      free(user);
    return env->ThrowError("initgroups extra group not found");
  }

  int rc = initgroups(user, extra_group);

  if (must_free) {
    free(user);
  }

  if (rc) {
    return env->ThrowErrnoException(errno, "initgroups");
  }
}

#endif  // __POSIX__ && !defined(__ANDROID__)


static void WaitForInspectorDisconnect(Environment* env) {
#if HAVE_INSPECTOR
  if (env->inspector_agent()->IsConnected()) {
    // Restore signal dispositions, the app is done and is no longer
    // capable of handling signals.
#if defined(__POSIX__) && !defined(NODE_SHARED_MODE)
    struct sigaction act;
    memset(&act, 0, sizeof(act));
    for (unsigned nr = 1; nr < kMaxSignal; nr += 1) {
      if (nr == SIGKILL || nr == SIGSTOP || nr == SIGPROF)
        continue;
      act.sa_handler = (nr == SIGPIPE) ? SIG_IGN : SIG_DFL;
      CHECK_EQ(0, sigaction(nr, &act, nullptr));
    }
#endif
    env->inspector_agent()->WaitForDisconnect();
  }
#endif
}


static void Exit(const FunctionCallbackInfo<Value>& args) {
  WaitForInspectorDisconnect(Environment::GetCurrent(args));
  exit(args[0]->Int32Value());
}


static void Uptime(const FunctionCallbackInfo<Value>& args) {
  Environment* env = Environment::GetCurrent(args);
  double uptime;

  uv_update_time(env->event_loop());
  uptime = uv_now(env->event_loop()) - prog_start_time;

  args.GetReturnValue().Set(Number::New(env->isolate(), uptime / 1000));
}


static void MemoryUsage(const FunctionCallbackInfo<Value>& args) {
  Environment* env = Environment::GetCurrent(args);

  size_t rss;
  int err = uv_resident_set_memory(&rss);
  if (err) {
    return env->ThrowUVException(err, "uv_resident_set_memory");
  }

  Isolate* isolate = env->isolate();
  // V8 memory usage
  HeapStatistics v8_heap_stats;
  isolate->GetHeapStatistics(&v8_heap_stats);

  // Get the double array pointer from the Float64Array argument.
  CHECK(args[0]->IsFloat64Array());
  Local<Float64Array> array = args[0].As<Float64Array>();
  CHECK_EQ(array->Length(), 4);
  Local<ArrayBuffer> ab = array->Buffer();
  double* fields = static_cast<double*>(ab->GetContents().Data());

  fields[0] = rss;
  fields[1] = v8_heap_stats.total_heap_size();
  fields[2] = v8_heap_stats.used_heap_size();
  fields[3] = isolate->AdjustAmountOfExternalAllocatedMemory(0);
}


static void Kill(const FunctionCallbackInfo<Value>& args) {
  Environment* env = Environment::GetCurrent(args);

  if (args.Length() != 2) {
    return env->ThrowError("Bad argument.");
  }

  int pid = args[0]->Int32Value();
  int sig = args[1]->Int32Value();
  int err = uv_kill(pid, sig);
  args.GetReturnValue().Set(err);
}

// used in Hrtime() below
#define NANOS_PER_SEC 1000000000

// Hrtime exposes libuv's uv_hrtime() high-resolution timer.
// The value returned by uv_hrtime() is a 64-bit int representing nanoseconds,
// so this function instead fills in an Uint32Array with 3 entries,
// to avoid any integer overflow possibility.
// The first two entries contain the second part of the value
// broken into the upper/lower 32 bits to be converted back in JS,
// because there is no Uint64Array in JS.
// The third entry contains the remaining nanosecond part of the value.
static void Hrtime(const FunctionCallbackInfo<Value>& args) {
  uint64_t t = uv_hrtime();

  Local<ArrayBuffer> ab = args[0].As<Uint32Array>()->Buffer();
  uint32_t* fields = static_cast<uint32_t*>(ab->GetContents().Data());

  fields[0] = (t / NANOS_PER_SEC) >> 32;
  fields[1] = (t / NANOS_PER_SEC) & 0xffffffff;
  fields[2] = t % NANOS_PER_SEC;
}

// Microseconds in a second, as a float, used in CPUUsage() below
#define MICROS_PER_SEC 1e6

// CPUUsage use libuv's uv_getrusage() this-process resource usage accessor,
// to access ru_utime (user CPU time used) and ru_stime (system CPU time used),
// which are uv_timeval_t structs (long tv_sec, long tv_usec).
// Returns those values as Float64 microseconds in the elements of the array
// passed to the function.
static void CPUUsage(const FunctionCallbackInfo<Value>& args) {
  uv_rusage_t rusage;

  // Call libuv to get the values we'll return.
  int err = uv_getrusage(&rusage);
  if (err) {
    // On error, return the strerror version of the error code.
    Local<String> errmsg = OneByteString(args.GetIsolate(), uv_strerror(err));
    args.GetReturnValue().Set(errmsg);
    return;
  }

  // Get the double array pointer from the Float64Array argument.
  CHECK(args[0]->IsFloat64Array());
  Local<Float64Array> array = args[0].As<Float64Array>();
  CHECK_EQ(array->Length(), 2);
  Local<ArrayBuffer> ab = array->Buffer();
  double* fields = static_cast<double*>(ab->GetContents().Data());

  // Set the Float64Array elements to be user / system values in microseconds.
  fields[0] = MICROS_PER_SEC * rusage.ru_utime.tv_sec + rusage.ru_utime.tv_usec;
  fields[1] = MICROS_PER_SEC * rusage.ru_stime.tv_sec + rusage.ru_stime.tv_usec;
}

extern "C" void node_module_register(void* m) {
  struct node_module* mp = reinterpret_cast<struct node_module*>(m);

  if (mp->nm_flags & NM_F_BUILTIN) {
    mp->nm_link = modlist_builtin;
    modlist_builtin = mp;
  } else if (mp->nm_flags & NM_F_INTERNAL) {
    mp->nm_link = modlist_internal;
    modlist_internal = mp;
  } else if (!node_is_initialized) {
    // "Linked" modules are included as part of the node project.
    // Like builtins they are registered *before* node::Init runs.
    mp->nm_flags = NM_F_LINKED;
    mp->nm_link = modlist_linked;
    modlist_linked = mp;
  } else {
    modpending = mp;
  }
}

inline struct node_module* FindModule(struct node_module* list,
                                      const char* name,
                                      int flag) {
  struct node_module* mp;

  for (mp = list; mp != nullptr; mp = mp->nm_link) {
    if (strcmp(mp->nm_modname, name) == 0)
      break;
  }

  CHECK(mp == nullptr || (mp->nm_flags & flag) != 0);
  return mp;
}

node_module* get_builtin_module(const char* name) {
  return FindModule(modlist_builtin, name, NM_F_BUILTIN);
}
node_module* get_internal_module(const char* name) {
  return FindModule(modlist_internal, name, NM_F_INTERNAL);
}
node_module* get_linked_module(const char* name) {
  return FindModule(modlist_linked, name, NM_F_LINKED);
}

struct DLib {
  std::string filename_;
  std::string errmsg_;
  void* handle_;
  int flags_;

#ifdef __POSIX__
  static const int kDefaultFlags = RTLD_LAZY;

  bool Open() {
    handle_ = dlopen(filename_.c_str(), flags_);
    if (handle_ != nullptr)
      return true;
    errmsg_ = dlerror();
    return false;
  }

  void Close() {
    if (handle_ != nullptr)
      dlclose(handle_);
  }
#else  // !__POSIX__
  static const int kDefaultFlags = 0;
  uv_lib_t lib_;

  bool Open() {
    int ret = uv_dlopen(filename_.c_str(), &lib_);
    if (ret == 0) {
      handle_ = static_cast<void*>(lib_.handle);
      return true;
    }
    errmsg_ = uv_dlerror(&lib_);
    uv_dlclose(&lib_);
    return false;
  }

  void Close() {
    uv_dlclose(&lib_);
  }
#endif  // !__POSIX__
};

// DLOpen is process.dlopen(module, filename, flags).
// Used to load 'module.node' dynamically shared objects.
//
// FIXME(bnoordhuis) Not multi-context ready. TBD how to resolve the conflict
// when two contexts try to load the same shared object. Maybe have a shadow
// cache that's a plain C list or hash table that's shared across contexts?
static void DLOpen(const FunctionCallbackInfo<Value>& args) {
  Environment* env = Environment::GetCurrent(args);

  CHECK_EQ(modpending, nullptr);

  if (args.Length() < 2) {
    env->ThrowError("process.dlopen needs at least 2 arguments.");
    return;
  }

  int32_t flags = DLib::kDefaultFlags;
  if (args.Length() > 2 && !args[2]->Int32Value(env->context()).To(&flags)) {
    return env->ThrowTypeError("flag argument must be an integer.");
  }

  Local<Object> module = args[0]->ToObject(env->isolate());  // Cast
  node::Utf8Value filename(env->isolate(), args[1]);  // Cast
  DLib dlib;
  dlib.filename_ = *filename;
  dlib.flags_ = flags;
  bool is_opened = dlib.Open();

  // Objects containing v14 or later modules will have registered themselves
  // on the pending list.  Activate all of them now.  At present, only one
  // module per object is supported.
  node_module* const mp = modpending;
  modpending = nullptr;

  if (!is_opened) {
    Local<String> errmsg = OneByteString(env->isolate(), dlib.errmsg_.c_str());
    dlib.Close();
#ifdef _WIN32
    // Windows needs to add the filename into the error message
    errmsg = String::Concat(errmsg, args[1]->ToString(env->isolate()));
#endif  // _WIN32
    env->isolate()->ThrowException(Exception::Error(errmsg));
    return;
  }

  if (mp == nullptr) {
    dlib.Close();
    env->ThrowError("Module did not self-register.");
    return;
  }
  if (mp->nm_version == -1) {
    if (env->EmitNapiWarning()) {
      ProcessEmitWarning(env, "N-API is an experimental feature and could "
                         "change at any time.");
    }
  } else if (mp->nm_version != NODE_MODULE_VERSION) {
    char errmsg[1024];
    snprintf(errmsg,
             sizeof(errmsg),
             "The module '%s'"
             "\nwas compiled against a different Node.js version using"
             "\nNODE_MODULE_VERSION %d. This version of Node.js requires"
             "\nNODE_MODULE_VERSION %d. Please try re-compiling or "
             "re-installing\nthe module (for instance, using `npm rebuild` "
             "or `npm install`).",
             *filename, mp->nm_version, NODE_MODULE_VERSION);

    // NOTE: `mp` is allocated inside of the shared library's memory, calling
    // `dlclose` will deallocate it
    dlib.Close();
    env->ThrowError(errmsg);
    return;
  }
  if (mp->nm_flags & NM_F_BUILTIN) {
    dlib.Close();
    env->ThrowError("Built-in module self-registered.");
    return;
  }

  mp->nm_dso_handle = dlib.handle_;
  mp->nm_link = modlist_addon;
  modlist_addon = mp;

  Local<String> exports_string = env->exports_string();
  Local<Object> exports = module->Get(exports_string)->ToObject(env->isolate());

  if (mp->nm_context_register_func != nullptr) {
    mp->nm_context_register_func(exports, module, env->context(), mp->nm_priv);
  } else if (mp->nm_register_func != nullptr) {
    mp->nm_register_func(exports, module, mp->nm_priv);
  } else {
    dlib.Close();
    env->ThrowError("Module has no declared entry point.");
    return;
  }

  // Tell coverity that 'handle' should not be freed when we return.
  // coverity[leaked_storage]
}


static void OnFatalError(const char* location, const char* message) {
  if (location) {
    PrintErrorString("FATAL ERROR: %s %s\n", location, message);
  } else {
    PrintErrorString("FATAL ERROR: %s\n", message);
  }
  fflush(stderr);
  ABORT();
}


NO_RETURN void FatalError(const char* location, const char* message) {
  OnFatalError(location, message);
  // to suppress compiler warning
  ABORT();
}


void FatalException(Isolate* isolate,
                    Local<Value> error,
                    Local<Message> message) {
  HandleScope scope(isolate);

  Environment* env = Environment::GetCurrent(isolate);
  Local<Object> process_object = env->process_object();
  Local<String> fatal_exception_string = env->fatal_exception_string();
  Local<Function> fatal_exception_function =
      process_object->Get(fatal_exception_string).As<Function>();

  int exit_code = 0;
  if (!fatal_exception_function->IsFunction()) {
    // failed before the process._fatalException function was added!
    // this is probably pretty bad.  Nothing to do but report and exit.
    ReportException(env, error, message);
    exit_code = 6;
  }

  if (exit_code == 0) {
    TryCatch fatal_try_catch(isolate);

    // Do not call FatalException when _fatalException handler throws
    fatal_try_catch.SetVerbose(false);

    // this will return true if the JS layer handled it, false otherwise
    Local<Value> caught =
        fatal_exception_function->Call(process_object, 1, &error);

    if (fatal_try_catch.HasCaught()) {
      // the fatal exception function threw, so we must exit
      ReportException(env, fatal_try_catch);
      exit_code = 7;
    }

    if (exit_code == 0 && false == caught->BooleanValue()) {
      ReportException(env, error, message);
      exit_code = 1;
    }
  }

  if (exit_code) {
#if HAVE_INSPECTOR
    env->inspector_agent()->FatalException(error, message);
#endif
    exit(exit_code);
  }
}


void FatalException(Isolate* isolate, const TryCatch& try_catch) {
  HandleScope scope(isolate);
  if (!try_catch.IsVerbose()) {
    FatalException(isolate, try_catch.Exception(), try_catch.Message());
  }
}


static void OnMessage(Local<Message> message, Local<Value> error) {
  // The current version of V8 sends messages for errors only
  // (thus `error` is always set).
  FatalException(Isolate::GetCurrent(), error, message);
}


void ClearFatalExceptionHandlers(Environment* env) {
  Local<Object> process = env->process_object();
  Local<Value> events =
      process->Get(env->context(), env->events_string()).ToLocalChecked();

  if (events->IsObject()) {
    events.As<Object>()->Set(
        env->context(),
        OneByteString(env->isolate(), "uncaughtException"),
        Undefined(env->isolate())).FromJust();
  }

  process->Set(
      env->context(),
      env->domain_string(),
      Undefined(env->isolate())).FromJust();
}

// Call process.emitWarning(str), fmt is a snprintf() format string
void ProcessEmitWarning(Environment* env, const char* fmt, ...) {
  char warning[1024];
  va_list ap;

  va_start(ap, fmt);
  vsnprintf(warning, sizeof(warning), fmt, ap);
  va_end(ap);

  HandleScope handle_scope(env->isolate());
  Context::Scope context_scope(env->context());

  Local<Object> process = env->process_object();
  MaybeLocal<Value> emit_warning = process->Get(env->context(),
      FIXED_ONE_BYTE_STRING(env->isolate(), "emitWarning"));
  Local<Value> arg = node::OneByteString(env->isolate(), warning);

  Local<Value> f;

  if (!emit_warning.ToLocal(&f)) return;
  if (!f->IsFunction()) return;

  // MakeCallback() unneeded, because emitWarning is internal code, it calls
  // process.emit('warning', ..), but does so on the nextTick.
  f.As<v8::Function>()->Call(process, 1, &arg);
}

static bool PullFromCache(Environment* env,
                          const FunctionCallbackInfo<Value>& args,
                          Local<String> module,
                          Local<Object> cache) {
  Local<Context> context = env->context();
  Local<Value> exports_v;
  Local<Object> exports;
  if (cache->Get(context, module).ToLocal(&exports_v) &&
      exports_v->IsObject() &&
      exports_v->ToObject(context).ToLocal(&exports)) {
    args.GetReturnValue().Set(exports);
    return true;
  }
  return false;
}

static Local<Object> InitModule(Environment* env,
                                 node_module* mod,
                                 Local<String> module) {
  Local<Object> exports = Object::New(env->isolate());
  // Internal bindings don't have a "module" object, only exports.
  CHECK_EQ(mod->nm_register_func, nullptr);
  CHECK_NE(mod->nm_context_register_func, nullptr);
  Local<Value> unused = Undefined(env->isolate());
  mod->nm_context_register_func(exports,
                                unused,
                                env->context(),
                                mod->nm_priv);
  return exports;
}

static void ThrowIfNoSuchModule(Environment* env, const char* module_v) {
  char errmsg[1024];
  snprintf(errmsg,
           sizeof(errmsg),
           "No such module: %s",
           module_v);
  env->ThrowError(errmsg);
}

static void Binding(const FunctionCallbackInfo<Value>& args) {
  Environment* env = Environment::GetCurrent(args);

  Local<String> module;
  if (!args[0]->ToString(env->context()).ToLocal(&module)) return;

  Local<Object> cache = env->binding_cache_object();

  if (PullFromCache(env, args, module, cache))
    return;

  // Append a string to process.moduleLoadList
  char buf[1024];
  node::Utf8Value module_v(env->isolate(), module);
  snprintf(buf, sizeof(buf), "Binding %s", *module_v);

  Local<Array> modules = env->module_load_list_array();
  uint32_t l = modules->Length();
  modules->Set(l, OneByteString(env->isolate(), buf));

  node_module* mod = get_builtin_module(*module_v);
  Local<Object> exports;
  if (mod != nullptr) {
    exports = InitModule(env, mod, module);
  } else if (!strcmp(*module_v, "constants")) {
    exports = Object::New(env->isolate());
    CHECK(exports->SetPrototype(env->context(),
                                Null(env->isolate())).FromJust());
    DefineConstants(env->isolate(), exports);
  } else if (!strcmp(*module_v, "natives")) {
    exports = Object::New(env->isolate());
    DefineJavaScript(env, exports);
  } else {
    return ThrowIfNoSuchModule(env, *module_v);
  }
  cache->Set(module, exports);

  args.GetReturnValue().Set(exports);
}

static void InternalBinding(const FunctionCallbackInfo<Value>& args) {
  Environment* env = Environment::GetCurrent(args);

  Local<String> module;
  if (!args[0]->ToString(env->context()).ToLocal(&module)) return;

  Local<Object> cache = env->internal_binding_cache_object();

  if (PullFromCache(env, args, module, cache))
    return;

  // Append a string to process.moduleLoadList
  char buf[1024];
  node::Utf8Value module_v(env->isolate(), module);
  snprintf(buf, sizeof(buf), "Internal Binding %s", *module_v);

  Local<Array> modules = env->module_load_list_array();
  uint32_t l = modules->Length();
  modules->Set(l, OneByteString(env->isolate(), buf));

  node_module* mod = get_internal_module(*module_v);
  if (mod == nullptr) return ThrowIfNoSuchModule(env, *module_v);
  Local<Object> exports = InitModule(env, mod, module);
  cache->Set(module, exports);

  args.GetReturnValue().Set(exports);
}

static void LinkedBinding(const FunctionCallbackInfo<Value>& args) {
  Environment* env = Environment::GetCurrent(args.GetIsolate());

  Local<String> module_name;
  if (!args[0]->ToString(env->context()).ToLocal(&module_name)) return;

  Local<Object> cache = env->binding_cache_object();
  Local<Value> exports_v = cache->Get(module_name);

  if (exports_v->IsObject())
    return args.GetReturnValue().Set(exports_v.As<Object>());

  node::Utf8Value module_name_v(env->isolate(), module_name);
  node_module* mod = get_linked_module(*module_name_v);

  if (mod == nullptr) {
    char errmsg[1024];
    snprintf(errmsg,
             sizeof(errmsg),
             "No such module was linked: %s",
             *module_name_v);
    return env->ThrowError(errmsg);
  }

  Local<Object> module = Object::New(env->isolate());
  Local<Object> exports = Object::New(env->isolate());
  Local<String> exports_prop = String::NewFromUtf8(env->isolate(), "exports");
  module->Set(exports_prop, exports);

  if (mod->nm_context_register_func != nullptr) {
    mod->nm_context_register_func(exports,
                                  module,
                                  env->context(),
                                  mod->nm_priv);
  } else if (mod->nm_register_func != nullptr) {
    mod->nm_register_func(exports, module, mod->nm_priv);
  } else {
    return env->ThrowError("Linked module has no declared entry point.");
  }

  auto effective_exports = module->Get(exports_prop);
  cache->Set(module_name, effective_exports);

  args.GetReturnValue().Set(effective_exports);
}

static void ProcessTitleGetter(Local<Name> property,
                               const PropertyCallbackInfo<Value>& info) {
  char buffer[512];
  uv_get_process_title(buffer, sizeof(buffer));
  info.GetReturnValue().Set(String::NewFromUtf8(info.GetIsolate(), buffer));
}


static void ProcessTitleSetter(Local<Name> property,
                               Local<Value> value,
                               const PropertyCallbackInfo<void>& info) {
  node::Utf8Value title(info.GetIsolate(), value);
  // TODO(piscisaureus): protect with a lock
  uv_set_process_title(*title);
}


static void EnvGetter(Local<Name> property,
                      const PropertyCallbackInfo<Value>& info) {
  Isolate* isolate = info.GetIsolate();
  if (property->IsSymbol()) {
    return info.GetReturnValue().SetUndefined();
  }
#ifdef __POSIX__
  node::Utf8Value key(isolate, property);
  const char* val = getenv(*key);
  if (val) {
    return info.GetReturnValue().Set(String::NewFromUtf8(isolate, val));
  }
#else  // _WIN32
  node::TwoByteValue key(isolate, property);
  WCHAR buffer[32767];  // The maximum size allowed for environment variables.
  DWORD result = GetEnvironmentVariableW(reinterpret_cast<WCHAR*>(*key),
                                         buffer,
                                         arraysize(buffer));
  // If result >= sizeof buffer the buffer was too small. That should never
  // happen. If result == 0 and result != ERROR_SUCCESS the variable was not
  // not found.
  if ((result > 0 || GetLastError() == ERROR_SUCCESS) &&
      result < arraysize(buffer)) {
    const uint16_t* two_byte_buffer = reinterpret_cast<const uint16_t*>(buffer);
    Local<String> rc = String::NewFromTwoByte(isolate, two_byte_buffer);
    return info.GetReturnValue().Set(rc);
  }
#endif
}


static void EnvSetter(Local<Name> property,
                      Local<Value> value,
                      const PropertyCallbackInfo<Value>& info) {
#ifdef __POSIX__
  node::Utf8Value key(info.GetIsolate(), property);
  node::Utf8Value val(info.GetIsolate(), value);
  setenv(*key, *val, 1);
#else  // _WIN32
  node::TwoByteValue key(info.GetIsolate(), property);
  node::TwoByteValue val(info.GetIsolate(), value);
  WCHAR* key_ptr = reinterpret_cast<WCHAR*>(*key);
  // Environment variables that start with '=' are read-only.
  if (key_ptr[0] != L'=') {
    SetEnvironmentVariableW(key_ptr, reinterpret_cast<WCHAR*>(*val));
  }
#endif
  // Whether it worked or not, always return value.
  info.GetReturnValue().Set(value);
}


static void EnvQuery(Local<Name> property,
                     const PropertyCallbackInfo<Integer>& info) {
  int32_t rc = -1;  // Not found unless proven otherwise.
  if (property->IsString()) {
#ifdef __POSIX__
    node::Utf8Value key(info.GetIsolate(), property);
    if (getenv(*key))
      rc = 0;
#else  // _WIN32
    node::TwoByteValue key(info.GetIsolate(), property);
    WCHAR* key_ptr = reinterpret_cast<WCHAR*>(*key);
    if (GetEnvironmentVariableW(key_ptr, nullptr, 0) > 0 ||
        GetLastError() == ERROR_SUCCESS) {
      rc = 0;
      if (key_ptr[0] == L'=') {
        // Environment variables that start with '=' are hidden and read-only.
        rc = static_cast<int32_t>(v8::ReadOnly) |
             static_cast<int32_t>(v8::DontDelete) |
             static_cast<int32_t>(v8::DontEnum);
      }
    }
#endif
  }
  if (rc != -1)
    info.GetReturnValue().Set(rc);
}


static void EnvDeleter(Local<Name> property,
                       const PropertyCallbackInfo<Boolean>& info) {
  if (property->IsString()) {
#ifdef __POSIX__
    node::Utf8Value key(info.GetIsolate(), property);
    unsetenv(*key);
#else
    node::TwoByteValue key(info.GetIsolate(), property);
    WCHAR* key_ptr = reinterpret_cast<WCHAR*>(*key);
    SetEnvironmentVariableW(key_ptr, nullptr);
#endif
  }

  // process.env never has non-configurable properties, so always
  // return true like the tc39 delete operator.
  info.GetReturnValue().Set(true);
}


static void EnvEnumerator(const PropertyCallbackInfo<Array>& info) {
  Environment* env = Environment::GetCurrent(info);
  Isolate* isolate = env->isolate();
  Local<Context> ctx = env->context();
  Local<Function> fn = env->push_values_to_array_function();
  Local<Value> argv[NODE_PUSH_VAL_TO_ARRAY_MAX];
  size_t idx = 0;

#ifdef __POSIX__
  int size = 0;
  while (environ[size])
    size++;

  Local<Array> envarr = Array::New(isolate);

  for (int i = 0; i < size; ++i) {
    const char* var = environ[i];
    const char* s = strchr(var, '=');
    const int length = s ? s - var : strlen(var);
    argv[idx] = String::NewFromUtf8(isolate,
                                    var,
                                    String::kNormalString,
                                    length);
    if (++idx >= arraysize(argv)) {
      fn->Call(ctx, envarr, idx, argv).ToLocalChecked();
      idx = 0;
    }
  }
  if (idx > 0) {
    fn->Call(ctx, envarr, idx, argv).ToLocalChecked();
  }
#else  // _WIN32
  WCHAR* environment = GetEnvironmentStringsW();
  if (environment == nullptr)
    return;  // This should not happen.
  Local<Array> envarr = Array::New(isolate);
  WCHAR* p = environment;
  while (*p) {
    WCHAR *s;
    if (*p == L'=') {
      // If the key starts with '=' it is a hidden environment variable.
      p += wcslen(p) + 1;
      continue;
    } else {
      s = wcschr(p, L'=');
    }
    if (!s) {
      s = p + wcslen(p);
    }
    const uint16_t* two_byte_buffer = reinterpret_cast<const uint16_t*>(p);
    const size_t two_byte_buffer_len = s - p;
    argv[idx] = String::NewFromTwoByte(isolate,
                                       two_byte_buffer,
                                       String::kNormalString,
                                       two_byte_buffer_len);
    if (++idx >= arraysize(argv)) {
      fn->Call(ctx, envarr, idx, argv).ToLocalChecked();
      idx = 0;
    }
    p = s + wcslen(s) + 1;
  }
  if (idx > 0) {
    fn->Call(ctx, envarr, idx, argv).ToLocalChecked();
  }
  FreeEnvironmentStringsW(environment);
#endif

  info.GetReturnValue().Set(envarr);
}


static Local<Object> GetFeatures(Environment* env) {
  EscapableHandleScope scope(env->isolate());

  Local<Object> obj = Object::New(env->isolate());
#if defined(DEBUG) && DEBUG
  Local<Value> debug = True(env->isolate());
#else
  Local<Value> debug = False(env->isolate());
#endif  // defined(DEBUG) && DEBUG

  obj->Set(FIXED_ONE_BYTE_STRING(env->isolate(), "debug"), debug);
  obj->Set(FIXED_ONE_BYTE_STRING(env->isolate(), "uv"), True(env->isolate()));
  // TODO(bnoordhuis) ping libuv
  obj->Set(FIXED_ONE_BYTE_STRING(env->isolate(), "ipv6"), True(env->isolate()));

#ifndef OPENSSL_NO_NEXTPROTONEG
  Local<Boolean> tls_npn = True(env->isolate());
#else
  Local<Boolean> tls_npn = False(env->isolate());
#endif
  obj->Set(FIXED_ONE_BYTE_STRING(env->isolate(), "tls_npn"), tls_npn);

#ifdef TLSEXT_TYPE_application_layer_protocol_negotiation
  Local<Boolean> tls_alpn = True(env->isolate());
#else
  Local<Boolean> tls_alpn = False(env->isolate());
#endif
  obj->Set(FIXED_ONE_BYTE_STRING(env->isolate(), "tls_alpn"), tls_alpn);

#ifdef SSL_CTRL_SET_TLSEXT_SERVERNAME_CB
  Local<Boolean> tls_sni = True(env->isolate());
#else
  Local<Boolean> tls_sni = False(env->isolate());
#endif
  obj->Set(FIXED_ONE_BYTE_STRING(env->isolate(), "tls_sni"), tls_sni);

#if !defined(OPENSSL_NO_TLSEXT) && defined(SSL_CTX_set_tlsext_status_cb)
  Local<Boolean> tls_ocsp = True(env->isolate());
#else
  Local<Boolean> tls_ocsp = False(env->isolate());
#endif  // !defined(OPENSSL_NO_TLSEXT) && defined(SSL_CTX_set_tlsext_status_cb)
  obj->Set(FIXED_ONE_BYTE_STRING(env->isolate(), "tls_ocsp"), tls_ocsp);

  obj->Set(FIXED_ONE_BYTE_STRING(env->isolate(), "tls"),
           Boolean::New(env->isolate(),
                        get_builtin_module("crypto") != nullptr));

  return scope.Escape(obj);
}


static void DebugPortGetter(Local<Name> property,
                            const PropertyCallbackInfo<Value>& info) {
  int port = debug_options.port();
#if HAVE_INSPECTOR
  if (port == 0) {
    Environment* env = Environment::GetCurrent(info);
    if (auto io = env->inspector_agent()->io())
      port = io->port();
  }
#endif  // HAVE_INSPECTOR
  info.GetReturnValue().Set(port);
}


static void DebugPortSetter(Local<Name> property,
                            Local<Value> value,
                            const PropertyCallbackInfo<void>& info) {
  debug_options.set_port(value->Int32Value());
}


static void DebugProcess(const FunctionCallbackInfo<Value>& args);
static void DebugPause(const FunctionCallbackInfo<Value>& args);
static void DebugEnd(const FunctionCallbackInfo<Value>& args);

namespace {

void NeedImmediateCallbackGetter(Local<Name> property,
                                 const PropertyCallbackInfo<Value>& info) {
  Environment* env = Environment::GetCurrent(info);
  const uv_check_t* immediate_check_handle = env->immediate_check_handle();
  bool active = uv_is_active(
      reinterpret_cast<const uv_handle_t*>(immediate_check_handle));
  info.GetReturnValue().Set(active);
}


void NeedImmediateCallbackSetter(
    Local<Name> property,
    Local<Value> value,
    const PropertyCallbackInfo<void>& info) {
  Environment* env = Environment::GetCurrent(info);

  uv_check_t* immediate_check_handle = env->immediate_check_handle();
  bool active = uv_is_active(
      reinterpret_cast<const uv_handle_t*>(immediate_check_handle));

  if (active == value->BooleanValue())
    return;

  uv_idle_t* immediate_idle_handle = env->immediate_idle_handle();

  if (active) {
    uv_check_stop(immediate_check_handle);
    uv_idle_stop(immediate_idle_handle);
  } else {
    uv_check_start(immediate_check_handle, CheckImmediate);
    // Idle handle is needed only to stop the event loop from blocking in poll.
    uv_idle_start(immediate_idle_handle, IdleImmediateDummy);
  }
}


void StartProfilerIdleNotifier(const FunctionCallbackInfo<Value>& args) {
  Environment* env = Environment::GetCurrent(args);
  env->StartProfilerIdleNotifier();
}


void StopProfilerIdleNotifier(const FunctionCallbackInfo<Value>& args) {
  Environment* env = Environment::GetCurrent(args);
  env->StopProfilerIdleNotifier();
}


#define READONLY_PROPERTY(obj, str, var)                                      \
  do {                                                                        \
    obj->DefineOwnProperty(env->context(),                                    \
                           OneByteString(env->isolate(), str),                \
                           var,                                               \
                           v8::ReadOnly).FromJust();                          \
  } while (0)

#define READONLY_DONT_ENUM_PROPERTY(obj, str, var)                            \
  do {                                                                        \
    obj->DefineOwnProperty(env->context(),                                    \
                           OneByteString(env->isolate(), str),                \
                           var,                                               \
                           static_cast<v8::PropertyAttribute>(v8::ReadOnly |  \
                                                              v8::DontEnum))  \
        .FromJust();                                                          \
  } while (0)

}  // anonymous namespace

void SetupProcessObject(Environment* env,
                        int argc,
                        const char* const* argv,
                        int exec_argc,
                        const char* const* exec_argv) {
  HandleScope scope(env->isolate());

  Local<Object> process = env->process_object();

  auto title_string = FIXED_ONE_BYTE_STRING(env->isolate(), "title");
  CHECK(process->SetAccessor(env->context(),
                             title_string,
                             ProcessTitleGetter,
                             ProcessTitleSetter,
                             env->as_external()).FromJust());

  // process.version
  READONLY_PROPERTY(process,
                    "version",
                    FIXED_ONE_BYTE_STRING(env->isolate(), NODE_VERSION));

  // process.moduleLoadList
  READONLY_PROPERTY(process,
                    "moduleLoadList",
                    env->module_load_list_array());

  // process.versions
  Local<Object> versions = Object::New(env->isolate());
  READONLY_PROPERTY(process, "versions", versions);

  const char http_parser_version[] = NODE_STRINGIFY(HTTP_PARSER_VERSION_MAJOR)
                                     "."
                                     NODE_STRINGIFY(HTTP_PARSER_VERSION_MINOR)
                                     "."
                                     NODE_STRINGIFY(HTTP_PARSER_VERSION_PATCH);
  READONLY_PROPERTY(versions,
                    "http_parser",
                    FIXED_ONE_BYTE_STRING(env->isolate(), http_parser_version));

  // +1 to get rid of the leading 'v'
  READONLY_PROPERTY(versions,
                    "node",
                    OneByteString(env->isolate(), NODE_VERSION + 1));
  READONLY_PROPERTY(versions,
                    "v8",
                    OneByteString(env->isolate(), V8::GetVersion()));
  READONLY_PROPERTY(versions,
                    "uv",
                    OneByteString(env->isolate(), uv_version_string()));
  READONLY_PROPERTY(versions,
                    "zlib",
                    FIXED_ONE_BYTE_STRING(env->isolate(), ZLIB_VERSION));
  READONLY_PROPERTY(versions,
                    "ares",
                    FIXED_ONE_BYTE_STRING(env->isolate(), ARES_VERSION_STR));

  const char node_modules_version[] = NODE_STRINGIFY(NODE_MODULE_VERSION);
  READONLY_PROPERTY(
      versions,
      "modules",
      FIXED_ONE_BYTE_STRING(env->isolate(), node_modules_version));

  READONLY_PROPERTY(versions,
                    "nghttp2",
                    FIXED_ONE_BYTE_STRING(env->isolate(), NGHTTP2_VERSION));

  // process._promiseRejectEvent
  Local<Object> promiseRejectEvent = Object::New(env->isolate());
  READONLY_DONT_ENUM_PROPERTY(process,
                              "_promiseRejectEvent",
                              promiseRejectEvent);
  READONLY_PROPERTY(promiseRejectEvent,
                    "unhandled",
                    Integer::New(env->isolate(),
                                 v8::kPromiseRejectWithNoHandler));
  READONLY_PROPERTY(promiseRejectEvent,
                    "handled",
                    Integer::New(env->isolate(),
                                 v8::kPromiseHandlerAddedAfterReject));

#if HAVE_OPENSSL
  // Stupid code to slice out the version string.
  {  // NOLINT(whitespace/braces)
    size_t i, j, k;
    int c;
    for (i = j = 0, k = sizeof(OPENSSL_VERSION_TEXT) - 1; i < k; ++i) {
      c = OPENSSL_VERSION_TEXT[i];
      if ('0' <= c && c <= '9') {
        for (j = i + 1; j < k; ++j) {
          c = OPENSSL_VERSION_TEXT[j];
          if (c == ' ')
            break;
        }
        break;
      }
    }
    READONLY_PROPERTY(
        versions,
        "openssl",
        OneByteString(env->isolate(), &OPENSSL_VERSION_TEXT[i], j - i));
  }
#endif

  // process.arch
  READONLY_PROPERTY(process, "arch", OneByteString(env->isolate(), NODE_ARCH));

  // process.platform
  READONLY_PROPERTY(process,
                    "platform",
                    OneByteString(env->isolate(), NODE_PLATFORM));

  // process.release
  Local<Object> release = Object::New(env->isolate());
  READONLY_PROPERTY(process, "release", release);
  READONLY_PROPERTY(release, "name",
                    OneByteString(env->isolate(), NODE_RELEASE));

// if this is a release build and no explicit base has been set
// substitute the standard release download URL
#ifndef NODE_RELEASE_URLBASE
# if NODE_VERSION_IS_RELEASE
#  define NODE_RELEASE_URLBASE "https://nodejs.org/download/release/"
# endif
#endif

#if defined(NODE_RELEASE_URLBASE)
#  define NODE_RELEASE_URLPFX NODE_RELEASE_URLBASE "v" NODE_VERSION_STRING "/"
#  define NODE_RELEASE_URLFPFX NODE_RELEASE_URLPFX "node-v" NODE_VERSION_STRING

  READONLY_PROPERTY(release,
                    "sourceUrl",
                    OneByteString(env->isolate(),
                    NODE_RELEASE_URLFPFX ".tar.gz"));
  READONLY_PROPERTY(release,
                    "headersUrl",
                    OneByteString(env->isolate(),
                    NODE_RELEASE_URLFPFX "-headers.tar.gz"));
#  ifdef _WIN32
  READONLY_PROPERTY(release,
                    "libUrl",
                    OneByteString(env->isolate(),
                    strcmp(NODE_ARCH, "ia32") ? NODE_RELEASE_URLPFX "win-"
                                                NODE_ARCH "/node.lib"
                                              : NODE_RELEASE_URLPFX
                                                "win-x86/node.lib"));
#  endif
#endif

  // process.argv
  Local<Array> arguments = Array::New(env->isolate(), argc);
  for (int i = 0; i < argc; ++i) {
    arguments->Set(i, String::NewFromUtf8(env->isolate(), argv[i]));
  }
  process->Set(FIXED_ONE_BYTE_STRING(env->isolate(), "argv"), arguments);

  // process.execArgv
  Local<Array> exec_arguments = Array::New(env->isolate(), exec_argc);
  for (int i = 0; i < exec_argc; ++i) {
    exec_arguments->Set(i, String::NewFromUtf8(env->isolate(), exec_argv[i]));
  }
  process->Set(FIXED_ONE_BYTE_STRING(env->isolate(), "execArgv"),
               exec_arguments);

  // create process.env
  Local<ObjectTemplate> process_env_template =
      ObjectTemplate::New(env->isolate());
  process_env_template->SetHandler(NamedPropertyHandlerConfiguration(
          EnvGetter,
          EnvSetter,
          EnvQuery,
          EnvDeleter,
          EnvEnumerator,
          env->as_external()));

  Local<Object> process_env =
      process_env_template->NewInstance(env->context()).ToLocalChecked();
  process->Set(FIXED_ONE_BYTE_STRING(env->isolate(), "env"), process_env);

  READONLY_PROPERTY(process, "pid", Integer::New(env->isolate(), getpid()));
  READONLY_PROPERTY(process, "features", GetFeatures(env));

  auto need_immediate_callback_string =
      FIXED_ONE_BYTE_STRING(env->isolate(), "_needImmediateCallback");
  CHECK(process->SetAccessor(env->context(), need_immediate_callback_string,
                             NeedImmediateCallbackGetter,
                             NeedImmediateCallbackSetter,
                             env->as_external()).FromJust());

  // -e, --eval
  if (eval_string) {
    READONLY_PROPERTY(process,
                      "_eval",
                      String::NewFromUtf8(env->isolate(), eval_string));
  }

  // -p, --print
  if (print_eval) {
    READONLY_PROPERTY(process, "_print_eval", True(env->isolate()));
  }

  // -c, --check
  if (syntax_check_only) {
    READONLY_PROPERTY(process, "_syntax_check_only", True(env->isolate()));
  }

  // -i, --interactive
  if (force_repl) {
    READONLY_PROPERTY(process, "_forceRepl", True(env->isolate()));
  }

  // -r, --require
  if (!preload_modules.empty()) {
    Local<Array> array = Array::New(env->isolate());
    for (unsigned int i = 0; i < preload_modules.size(); ++i) {
      Local<String> module = String::NewFromUtf8(env->isolate(),
                                                 preload_modules[i].c_str());
      array->Set(i, module);
    }
    READONLY_PROPERTY(process,
                      "_preload_modules",
                      array);

    preload_modules.clear();
  }

  // --no-deprecation
  if (no_deprecation) {
    READONLY_PROPERTY(process, "noDeprecation", True(env->isolate()));
  }

  // --no-warnings
  if (no_process_warnings) {
    READONLY_PROPERTY(process, "noProcessWarnings", True(env->isolate()));
  }

  // --trace-warnings
  if (trace_warnings) {
    READONLY_PROPERTY(process, "traceProcessWarnings", True(env->isolate()));
  }

  // --throw-deprecation
  if (throw_deprecation) {
    READONLY_PROPERTY(process, "throwDeprecation", True(env->isolate()));
  }

#ifdef NODE_NO_BROWSER_GLOBALS
  // configure --no-browser-globals
  READONLY_PROPERTY(process, "_noBrowserGlobals", True(env->isolate()));
#endif  // NODE_NO_BROWSER_GLOBALS

  // --prof-process
  if (prof_process) {
    READONLY_PROPERTY(process, "profProcess", True(env->isolate()));
  }

  // --trace-deprecation
  if (trace_deprecation) {
    READONLY_PROPERTY(process, "traceDeprecation", True(env->isolate()));
  }

  // TODO(refack): move the following 3 to `node_config`
  // --inspect-brk
  if (debug_options.wait_for_connect()) {
    READONLY_DONT_ENUM_PROPERTY(process,
                                "_breakFirstLine", True(env->isolate()));
  }

  // --inspect --debug-brk
  if (debug_options.deprecated_invocation()) {
    READONLY_DONT_ENUM_PROPERTY(process,
                                "_deprecatedDebugBrk", True(env->isolate()));
  }

  // --debug or, --debug-brk without --inspect
  if (debug_options.invalid_invocation()) {
    READONLY_DONT_ENUM_PROPERTY(process,
                                "_invalidDebug", True(env->isolate()));
  }

  // --security-revert flags
#define V(code, _, __)                                                        \
  do {                                                                        \
    if (IsReverted(SECURITY_REVERT_ ## code)) {                               \
      READONLY_PROPERTY(process, "REVERT_" #code, True(env->isolate()));      \
    }                                                                         \
  } while (0);
  SECURITY_REVERSIONS(V)
#undef V

  size_t exec_path_len = 2 * PATH_MAX;
  char* exec_path = new char[exec_path_len];
  Local<String> exec_path_value;
  if (uv_exepath(exec_path, &exec_path_len) == 0) {
    exec_path_value = String::NewFromUtf8(env->isolate(),
                                          exec_path,
                                          String::kNormalString,
                                          exec_path_len);
  } else {
    exec_path_value = String::NewFromUtf8(env->isolate(), argv[0]);
  }
  process->Set(FIXED_ONE_BYTE_STRING(env->isolate(), "execPath"),
               exec_path_value);
  delete[] exec_path;

  auto debug_port_string = FIXED_ONE_BYTE_STRING(env->isolate(), "debugPort");
  CHECK(process->SetAccessor(env->context(),
                             debug_port_string,
                             DebugPortGetter,
                             DebugPortSetter,
                             env->as_external()).FromJust());

  // define various internal methods
  env->SetMethod(process,
                 "_startProfilerIdleNotifier",
                 StartProfilerIdleNotifier);
  env->SetMethod(process,
                 "_stopProfilerIdleNotifier",
                 StopProfilerIdleNotifier);
  env->SetMethod(process, "_getActiveRequests", GetActiveRequests);
  env->SetMethod(process, "_getActiveHandles", GetActiveHandles);
  env->SetMethod(process, "reallyExit", Exit);
  env->SetMethod(process, "abort", Abort);
  env->SetMethod(process, "chdir", Chdir);
  env->SetMethod(process, "cwd", Cwd);

  env->SetMethod(process, "umask", Umask);

#if defined(__POSIX__) && !defined(__ANDROID__)
  env->SetMethod(process, "getuid", GetUid);
  env->SetMethod(process, "geteuid", GetEUid);
  env->SetMethod(process, "setuid", SetUid);
  env->SetMethod(process, "seteuid", SetEUid);

  env->SetMethod(process, "setgid", SetGid);
  env->SetMethod(process, "setegid", SetEGid);
  env->SetMethod(process, "getgid", GetGid);
  env->SetMethod(process, "getegid", GetEGid);

  env->SetMethod(process, "getgroups", GetGroups);
  env->SetMethod(process, "setgroups", SetGroups);
  env->SetMethod(process, "initgroups", InitGroups);
#endif  // __POSIX__ && !defined(__ANDROID__)

  env->SetMethod(process, "_kill", Kill);

  env->SetMethod(process, "_debugProcess", DebugProcess);
  env->SetMethod(process, "_debugPause", DebugPause);
  env->SetMethod(process, "_debugEnd", DebugEnd);

  env->SetMethod(process, "hrtime", Hrtime);

  env->SetMethod(process, "cpuUsage", CPUUsage);

  env->SetMethod(process, "dlopen", DLOpen);

  env->SetMethod(process, "uptime", Uptime);
  env->SetMethod(process, "memoryUsage", MemoryUsage);

  env->SetMethod(process, "binding", Binding);
  env->SetMethod(process, "_linkedBinding", LinkedBinding);
  env->SetMethod(process, "_internalBinding", InternalBinding);

  env->SetMethod(process, "_setupProcessObject", SetupProcessObject);
  env->SetMethod(process, "_setupNextTick", SetupNextTick);
  env->SetMethod(process, "_setupPromises", SetupPromises);
  env->SetMethod(process, "_setupDomainUse", SetupDomainUse);

  // pre-set _events object for faster emit checks
  Local<Object> events_obj = Object::New(env->isolate());
  CHECK(events_obj->SetPrototype(env->context(),
                                 Null(env->isolate())).FromJust());
  process->Set(env->events_string(), events_obj);
}


#undef READONLY_PROPERTY


void SignalExit(int signo) {
  uv_tty_reset_mode();
  if (trace_enabled) {
    v8_platform.StopTracingAgent();
  }
#ifdef __FreeBSD__
  // FreeBSD has a nasty bug, see RegisterSignalHandler for details
  struct sigaction sa;
  memset(&sa, 0, sizeof(sa));
  sa.sa_handler = SIG_DFL;
  CHECK_EQ(sigaction(signo, &sa, nullptr), 0);
#endif
  raise(signo);
}


// Most of the time, it's best to use `console.error` to write
// to the process.stderr stream.  However, in some cases, such as
// when debugging the stream.Writable class or the process.nextTick
// function, it is useful to bypass JavaScript entirely.
static void RawDebug(const FunctionCallbackInfo<Value>& args) {
  CHECK(args.Length() == 1 && args[0]->IsString() &&
        "must be called with a single string");
  node::Utf8Value message(args.GetIsolate(), args[0]);
  PrintErrorString("%s\n", *message);
  fflush(stderr);
}

void LoadEnvironment(Environment* env, bool allow_repl) {
  HandleScope handle_scope(env->isolate());

  TryCatch try_catch(env->isolate());

  // Disable verbose mode to stop FatalException() handler from trying
  // to handle the exception. Errors this early in the start-up phase
  // are not safe to ignore.
  try_catch.SetVerbose(false);

  // Execute the lib/internal/bootstrap_node.js file which was included as a
  // static C string in node_natives.h by node_js2c.
  // 'internal_bootstrap_node_native' is the string containing that source code.
  Local<String> script_name = FIXED_ONE_BYTE_STRING(env->isolate(),
                                                    "bootstrap_node.js");
  Local<Value> f_value = ExecuteString(env, MainSource(env), script_name);
  if (try_catch.HasCaught())  {
    ReportException(env, try_catch);
    exit(10);
  }
  // The bootstrap_node.js file returns a function 'f'
  CHECK(f_value->IsFunction());

  Local<Function> f = Local<Function>::Cast(f_value);

  // Add a reference to the global object
  Local<Object> global = env->context()->Global();

#if defined HAVE_DTRACE || defined HAVE_ETW
  InitDTrace(env, global);
#endif

#if defined HAVE_LTTNG
  InitLTTNG(env, global);
#endif

#if defined HAVE_PERFCTR
  InitPerfCounters(env, global);
#endif

  // Enable handling of uncaught exceptions
  // (FatalException(), break on uncaught exception in debugger)
  //
  // This is not strictly necessary since it's almost impossible
  // to attach the debugger fast enough to break on exception
  // thrown during process startup.
  try_catch.SetVerbose(true);

  env->SetMethod(env->process_object(), "_rawDebug", RawDebug);

  // Expose the global object as a property on itself
  // (Allows you to set stuff on `global` from anywhere in JavaScript.)
  global->Set(FIXED_ONE_BYTE_STRING(env->isolate(), "global"), global);

  // Now we call 'f' with the 'process' variable that we've built up with
  // all our bindings. Inside bootstrap_node.js and internal/process we'll
  // take care of assigning things to their places.

  // We start the process this way in order to be more modular. Developers
  // who do not like how bootstrap_node.js sets up the module system but do
  // like Node's I/O bindings may want to replace 'f' with their own function.
  Local<Value> arg = env->process_object();
  Local<Object> process_object = env->process_object();
  process_object->Set(env->context(),
                      String::NewFromUtf8(env->isolate(), "allow_repl"),
                      Boolean::New(env->isolate(), allow_repl));

  auto ret = f->Call(env->context(), Null(env->isolate()), 1, &arg);
  // If there was an error during bootstrap then it was either handled by the
  // FatalException handler or it's unrecoverable (e.g. max call stack
  // exceeded). Either way, clear the stack so that the AsyncCallbackScope
  // destructor doesn't fail on the id check.
  // There are only two ways to have a stack size > 1: 1) the user manually
  // called MakeCallback or 2) user awaited during bootstrap, which triggered
  // _tickCallback().
  if (ret.IsEmpty())
    env->async_hooks()->clear_async_id_stack();
}

static void PrintHelp() {
  // XXX: If you add an option here, please also add it to doc/node.1 and
  // doc/api/cli.md
  printf("Usage: node [options] [ -e script | script.js | - ] [arguments]\n"
         "       node inspect script.js [arguments]\n"
         "\n"
         "Options:\n"
         "  -v, --version              print Node.js version\n"
         "  -e, --eval script          evaluate script\n"
         "  -p, --print                evaluate script and print result\n"
         "  -c, --check                syntax check script without executing\n"
         "  -i, --interactive          always enter the REPL even if stdin\n"
         "                             does not appear to be a terminal\n"
         "  -r, --require              module to preload (option can be "
         "repeated)\n"
         "  -                          script read from stdin (default; "
         "interactive mode if a tty)\n"
#if HAVE_INSPECTOR
         "  --inspect[=[host:]port]    activate inspector on host:port\n"
         "                             (default: 127.0.0.1:9229)\n"
         "  --inspect-brk[=[host:]port]\n"
         "                             activate inspector on host:port\n"
         "                             and break at start of user script\n"
         "  --inspect-port=[host:]port\n"
         "                             set host:port for inspector\n"
#endif
         "  --no-deprecation           silence deprecation warnings\n"
         "  --trace-deprecation        show stack traces on deprecations\n"
         "  --throw-deprecation        throw an exception on deprecations\n"
         "  --pending-deprecation      emit pending deprecation warnings\n"
         "  --no-warnings              silence all process warnings\n"
         "  --napi-modules             load N-API modules (no-op - option\n"
         "                             kept for compatibility)\n"
         "  --abort-on-uncaught-exception\n"
         "                             aborting instead of exiting causes a\n"
         "                             core file to be generated for analysis\n"
         "  --trace-warnings           show stack traces on process warnings\n"
         "  --redirect-warnings=file\n"
         "                             write warnings to file instead of\n"
         "                             stderr\n"
         "  --trace-sync-io            show stack trace when use of sync IO\n"
         "                             is detected after the first tick\n"
         "  --no-force-async-hooks-checks\n"
         "                             disable checks for async_hooks\n"
         "  --trace-events-enabled     track trace events\n"
         "  --trace-event-categories   comma separated list of trace event\n"
         "                             categories to record\n"
         "  --track-heap-objects       track heap object allocations for heap "
         "snapshots\n"
         "  --prof-process             process v8 profiler output generated\n"
         "                             using --prof\n"
         "  --zero-fill-buffers        automatically zero-fill all newly "
         "allocated\n"
         "                             Buffer and SlowBuffer instances\n"
         "  --v8-options               print v8 command line options\n"
         "  --v8-pool-size=num         set v8's thread pool size\n"
#if HAVE_OPENSSL
         "  --tls-cipher-list=val      use an alternative default TLS cipher "
         "list\n"
         "  --use-bundled-ca           use bundled CA store"
#if !defined(NODE_OPENSSL_CERT_STORE)
         " (default)"
#endif
         "\n"
         "  --use-openssl-ca           use OpenSSL's default CA store"
#if defined(NODE_OPENSSL_CERT_STORE)
         " (default)"
#endif
         "\n"
#if NODE_FIPS_MODE
         "  --enable-fips              enable FIPS crypto at startup\n"
         "  --force-fips               force FIPS crypto (cannot be disabled)\n"
#endif  /* NODE_FIPS_MODE */
         "  --openssl-config=file      load OpenSSL configuration from the\n"
         "                             specified file (overrides\n"
         "                             OPENSSL_CONF)\n"
#endif /* HAVE_OPENSSL */
#if defined(NODE_HAVE_I18N_SUPPORT)
         "  --icu-data-dir=dir         set ICU data load path to dir\n"
         "                             (overrides NODE_ICU_DATA)\n"
#if !defined(NODE_HAVE_SMALL_ICU)
         "                             note: linked-in ICU data is present\n"
#endif
         "  --preserve-symlinks        preserve symbolic links when resolving\n"
         "  --experimental-modules     experimental ES Module support\n"
         "                             and caching modules\n"
#endif
         "\n"
         "Environment variables:\n"
         "NODE_DEBUG                   ','-separated list of core modules\n"
         "                             that should print debug information\n"
         "NODE_DISABLE_COLORS          set to 1 to disable colors in the REPL\n"
         "NODE_EXTRA_CA_CERTS          path to additional CA certificates\n"
         "                             file\n"
#if defined(NODE_HAVE_I18N_SUPPORT)
         "NODE_ICU_DATA                data path for ICU (Intl object) data\n"
#if !defined(NODE_HAVE_SMALL_ICU)
         "                             (will extend linked-in data)\n"
#endif
#endif
         "NODE_NO_WARNINGS             set to 1 to silence process warnings\n"
#if !defined(NODE_WITHOUT_NODE_OPTIONS)
         "NODE_OPTIONS                 set CLI options in the environment\n"
         "                             via a space-separated list\n"
#endif
#ifdef _WIN32
         "NODE_PATH                    ';'-separated list of directories\n"
#else
         "NODE_PATH                    ':'-separated list of directories\n"
#endif
         "                             prefixed to the module search path\n"
         "NODE_PENDING_DEPRECATION     set to 1 to emit pending deprecation\n"
         "                             warnings\n"
         "NODE_REPL_HISTORY            path to the persistent REPL history\n"
         "                             file\n"
         "NODE_REDIRECT_WARNINGS       write warnings to path instead of\n"
         "                             stderr\n"
         "OPENSSL_CONF                 load OpenSSL configuration from file\n"
         "\n"
         "Documentation can be found at https://nodejs.org/\n");
}


static bool ArgIsAllowed(const char* arg, const char* allowed) {
  for (; *arg && *allowed; arg++, allowed++) {
    // Like normal strcmp(), except that a '_' in `allowed` matches either a '-'
    // or '_' in `arg`.
    if (*allowed == '_') {
      if (!(*arg == '_' || *arg == '-'))
        return false;
    } else {
      if (*arg != *allowed)
        return false;
    }
  }

  // "--some-arg=val" is allowed for "--some-arg"
  if (*arg == '=')
    return true;

  // Both must be null, or one string is just a prefix of the other, not a
  // match.
  return !*arg && !*allowed;
}


static void CheckIfAllowedInEnv(const char* exe, bool is_env,
                                const char* arg) {
  if (!is_env)
    return;

  static const char* whitelist[] = {
    // Node options, sorted in `node --help` order for ease of comparison.
    "--require", "-r",
    "--inspect",
    "--inspect-brk",
    "--inspect-port",
    "--no-deprecation",
    "--trace-deprecation",
    "--throw-deprecation",
    "--pending-deprecation",
    "--no-warnings",
    "--napi-modules",
    "--expose-http2",   // keep as a non-op through v9.x
    "--experimental-modules",
    "--loader",
    "--trace-warnings",
    "--redirect-warnings",
    "--trace-sync-io",
    "--no-force-async-hooks-checks",
    "--trace-events-enabled",
    "--trace-events-categories",
    "--track-heap-objects",
    "--zero-fill-buffers",
    "--v8-pool-size",
    "--tls-cipher-list",
    "--use-bundled-ca",
    "--use-openssl-ca",
    "--enable-fips",
    "--force-fips",
    "--openssl-config",
    "--icu-data-dir",

    // V8 options (define with '_', which allows '-' or '_')
    "--abort_on_uncaught_exception",
    "--max_old_space_size",
  };

  for (unsigned i = 0; i < arraysize(whitelist); i++) {
    const char* allowed = whitelist[i];
    if (ArgIsAllowed(arg, allowed))
      return;
  }

  fprintf(stderr, "%s: %s is not allowed in NODE_OPTIONS\n", exe, arg);
  exit(9);
}


// Parse command line arguments.
//
// argv is modified in place. exec_argv and v8_argv are out arguments that
// ParseArgs() allocates memory for and stores a pointer to the output
// vector in.  The caller should free them with delete[].
//
// On exit:
//
//  * argv contains the arguments with node and V8 options filtered out.
//  * exec_argv contains both node and V8 options and nothing else.
//  * v8_argv contains argv[0] plus any V8 options
static void ParseArgs(int* argc,
                      const char** argv,
                      int* exec_argc,
                      const char*** exec_argv,
                      int* v8_argc,
                      const char*** v8_argv,
                      bool is_env) {
  const unsigned int nargs = static_cast<unsigned int>(*argc);
  const char** new_exec_argv = new const char*[nargs];
  const char** new_v8_argv = new const char*[nargs];
  const char** new_argv = new const char*[nargs];
#if HAVE_OPENSSL
  bool use_bundled_ca = false;
  bool use_openssl_ca = false;
#endif  // HAVE_OPENSSL

  for (unsigned int i = 0; i < nargs; ++i) {
    new_exec_argv[i] = nullptr;
    new_v8_argv[i] = nullptr;
    new_argv[i] = nullptr;
  }

  // exec_argv starts with the first option, the other two start with argv[0].
  unsigned int new_exec_argc = 0;
  unsigned int new_v8_argc = 1;
  unsigned int new_argc = 1;
  new_v8_argv[0] = argv[0];
  new_argv[0] = argv[0];

  unsigned int index = 1;
  bool short_circuit = false;
  while (index < nargs && argv[index][0] == '-' && !short_circuit) {
    const char* const arg = argv[index];
    unsigned int args_consumed = 1;

    CheckIfAllowedInEnv(argv[0], is_env, arg);

    if (debug_options.ParseOption(argv[0], arg)) {
      // Done, consumed by DebugOptions::ParseOption().
    } else if (strcmp(arg, "--version") == 0 || strcmp(arg, "-v") == 0) {
      printf("%s\n", NODE_VERSION);
      exit(0);
    } else if (strcmp(arg, "--help") == 0 || strcmp(arg, "-h") == 0) {
      PrintHelp();
      exit(0);
    } else if (strcmp(arg, "--eval") == 0 ||
               strcmp(arg, "-e") == 0 ||
               strcmp(arg, "--print") == 0 ||
               strcmp(arg, "-pe") == 0 ||
               strcmp(arg, "-p") == 0) {
      bool is_eval = strchr(arg, 'e') != nullptr;
      bool is_print = strchr(arg, 'p') != nullptr;
      print_eval = print_eval || is_print;
      // --eval, -e and -pe always require an argument.
      if (is_eval == true) {
        args_consumed += 1;
        eval_string = argv[index + 1];
        if (eval_string == nullptr) {
          fprintf(stderr, "%s: %s requires an argument\n", argv[0], arg);
          exit(9);
        }
      } else if ((index + 1 < nargs) &&
                 argv[index + 1] != nullptr &&
                 argv[index + 1][0] != '-') {
        args_consumed += 1;
        eval_string = argv[index + 1];
        if (strncmp(eval_string, "\\-", 2) == 0) {
          // Starts with "\\-": escaped expression, drop the backslash.
          eval_string += 1;
        }
      }
    } else if (strcmp(arg, "--require") == 0 ||
               strcmp(arg, "-r") == 0) {
      const char* module = argv[index + 1];
      if (module == nullptr) {
        fprintf(stderr, "%s: %s requires an argument\n", argv[0], arg);
        exit(9);
      }
      args_consumed += 1;
      preload_modules.push_back(module);
    } else if (strcmp(arg, "--check") == 0 || strcmp(arg, "-c") == 0) {
      syntax_check_only = true;
    } else if (strcmp(arg, "--interactive") == 0 || strcmp(arg, "-i") == 0) {
      force_repl = true;
    } else if (strcmp(arg, "--no-deprecation") == 0) {
      no_deprecation = true;
    } else if (strcmp(arg, "--napi-modules") == 0) {
      // no-op
    } else if (strcmp(arg, "--no-warnings") == 0) {
      no_process_warnings = true;
    } else if (strcmp(arg, "--trace-warnings") == 0) {
      trace_warnings = true;
    } else if (strncmp(arg, "--redirect-warnings=", 20) == 0) {
      config_warning_file = arg + 20;
    } else if (strcmp(arg, "--trace-deprecation") == 0) {
      trace_deprecation = true;
    } else if (strcmp(arg, "--trace-sync-io") == 0) {
      trace_sync_io = true;
    } else if (strcmp(arg, "--no-force-async-hooks-checks") == 0) {
      no_force_async_hooks_checks = true;
    } else if (strcmp(arg, "--trace-events-enabled") == 0) {
      trace_enabled = true;
    } else if (strcmp(arg, "--trace-event-categories") == 0) {
      const char* categories = argv[index + 1];
      if (categories == nullptr) {
        fprintf(stderr, "%s: %s requires an argument\n", argv[0], arg);
        exit(9);
      }
      args_consumed += 1;
      trace_enabled_categories = categories;
    } else if (strcmp(arg, "--track-heap-objects") == 0) {
      track_heap_objects = true;
    } else if (strcmp(arg, "--throw-deprecation") == 0) {
      throw_deprecation = true;
    } else if (strncmp(arg, "--security-revert=", 18) == 0) {
      const char* cve = arg + 18;
      Revert(cve);
    } else if (strcmp(arg, "--preserve-symlinks") == 0) {
      config_preserve_symlinks = true;
    } else if (strcmp(arg, "--experimental-modules") == 0) {
      config_experimental_modules = true;
    }  else if (strcmp(arg, "--loader") == 0) {
      const char* module = argv[index + 1];
      if (!config_experimental_modules) {
        fprintf(stderr, "%s: %s requires --experimental-modules be enabled\n",
            argv[0], arg);
        exit(9);
      }
      if (module == nullptr) {
        fprintf(stderr, "%s: %s requires an argument\n", argv[0], arg);
        exit(9);
      }
      args_consumed += 1;
      config_userland_loader = module;
    } else if (strcmp(arg, "--prof-process") == 0) {
      prof_process = true;
      short_circuit = true;
    } else if (strcmp(arg, "--zero-fill-buffers") == 0) {
      zero_fill_all_buffers = true;
    } else if (strcmp(arg, "--pending-deprecation") == 0) {
      config_pending_deprecation = true;
    } else if (strcmp(arg, "--v8-options") == 0) {
      new_v8_argv[new_v8_argc] = "--help";
      new_v8_argc += 1;
    } else if (strncmp(arg, "--v8-pool-size=", 15) == 0) {
      v8_thread_pool_size = atoi(arg + 15);
#if HAVE_OPENSSL
    } else if (strncmp(arg, "--tls-cipher-list=", 18) == 0) {
      default_cipher_list = arg + 18;
    } else if (strncmp(arg, "--use-openssl-ca", 16) == 0) {
      ssl_openssl_cert_store = true;
      use_openssl_ca = true;
    } else if (strncmp(arg, "--use-bundled-ca", 16) == 0) {
      use_bundled_ca = true;
      ssl_openssl_cert_store = false;
#if NODE_FIPS_MODE
    } else if (strcmp(arg, "--enable-fips") == 0) {
      enable_fips_crypto = true;
    } else if (strcmp(arg, "--force-fips") == 0) {
      force_fips_crypto = true;
#endif /* NODE_FIPS_MODE */
    } else if (strncmp(arg, "--openssl-config=", 17) == 0) {
      openssl_config.assign(arg + 17);
#endif /* HAVE_OPENSSL */
#if defined(NODE_HAVE_I18N_SUPPORT)
    } else if (strncmp(arg, "--icu-data-dir=", 15) == 0) {
      icu_data_dir.assign(arg + 15);
#endif
    } else if (strcmp(arg, "--expose-internals") == 0 ||
               strcmp(arg, "--expose_internals") == 0) {
      config_expose_internals = true;
    } else if (strcmp(arg, "--expose-http2") == 0 ||
               strcmp(arg, "--expose_http2") == 0) {
      // Keep as a non-op through v9.x
    } else if (strcmp(arg, "-") == 0) {
      break;
    } else if (strcmp(arg, "--") == 0) {
      index += 1;
      break;
    } else if (strcmp(arg, "--abort-on-uncaught-exception") == 0 ||
               strcmp(arg, "--abort_on_uncaught_exception") == 0) {
      abort_on_uncaught_exception = true;
      // Also a V8 option.  Pass through as-is.
      new_v8_argv[new_v8_argc] = arg;
      new_v8_argc += 1;
    } else {
      // V8 option.  Pass through as-is.
      new_v8_argv[new_v8_argc] = arg;
      new_v8_argc += 1;
    }

    memcpy(new_exec_argv + new_exec_argc,
           argv + index,
           args_consumed * sizeof(*argv));

    new_exec_argc += args_consumed;
    index += args_consumed;
  }

#if HAVE_OPENSSL
  if (use_openssl_ca && use_bundled_ca) {
    fprintf(stderr,
            "%s: either --use-openssl-ca or --use-bundled-ca can be used, "
            "not both\n",
            argv[0]);
    exit(9);
  }
#endif

  if (eval_string != nullptr && syntax_check_only) {
    fprintf(stderr,
            "%s: either --check or --eval can be used, not both\n", argv[0]);
    exit(9);
  }

  // Copy remaining arguments.
  const unsigned int args_left = nargs - index;

  if (is_env && args_left) {
    fprintf(stderr, "%s: %s is not supported in NODE_OPTIONS\n",
            argv[0], argv[index]);
    exit(9);
  }

  memcpy(new_argv + new_argc, argv + index, args_left * sizeof(*argv));
  new_argc += args_left;

  *exec_argc = new_exec_argc;
  *exec_argv = new_exec_argv;
  *v8_argc = new_v8_argc;
  *v8_argv = new_v8_argv;

  // Copy new_argv over argv and update argc.
  memcpy(argv, new_argv, new_argc * sizeof(*argv));
  delete[] new_argv;
  *argc = static_cast<int>(new_argc);
}


static void StartInspector(Environment* env, const char* path,
                           DebugOptions debug_options) {
#if HAVE_INSPECTOR
  CHECK(!env->inspector_agent()->IsStarted());
  v8_platform.StartInspector(env, path, debug_options);
#endif  // HAVE_INSPECTOR
}


#ifdef __POSIX__
void RegisterSignalHandler(int signal,
                           void (*handler)(int signal),
                           bool reset_handler) {
  struct sigaction sa;
  memset(&sa, 0, sizeof(sa));
  sa.sa_handler = handler;
#ifndef __FreeBSD__
  // FreeBSD has a nasty bug with SA_RESETHAND reseting the SA_SIGINFO, that is
  // in turn set for a libthr wrapper. This leads to a crash.
  // Work around the issue by manually setting SIG_DFL in the signal handler
  sa.sa_flags = reset_handler ? SA_RESETHAND : 0;
#endif
  sigfillset(&sa.sa_mask);
  CHECK_EQ(sigaction(signal, &sa, nullptr), 0);
}


void DebugProcess(const FunctionCallbackInfo<Value>& args) {
  Environment* env = Environment::GetCurrent(args);

  if (args.Length() != 1) {
    return env->ThrowError("Invalid number of arguments.");
  }

  pid_t pid;
  int r;

  pid = args[0]->IntegerValue();
  r = kill(pid, SIGUSR1);
  if (r != 0) {
    return env->ThrowErrnoException(errno, "kill");
  }
}
#endif  // __POSIX__


#ifdef _WIN32
static int GetDebugSignalHandlerMappingName(DWORD pid, wchar_t* buf,
    size_t buf_len) {
  return _snwprintf(buf, buf_len, L"node-debug-handler-%u", pid);
}


static void DebugProcess(const FunctionCallbackInfo<Value>& args) {
  Environment* env = Environment::GetCurrent(args);
  Isolate* isolate = args.GetIsolate();
  DWORD pid;
  HANDLE process = nullptr;
  HANDLE thread = nullptr;
  HANDLE mapping = nullptr;
  wchar_t mapping_name[32];
  LPTHREAD_START_ROUTINE* handler = nullptr;

  if (args.Length() != 1) {
    env->ThrowError("Invalid number of arguments.");
    goto out;
  }

  pid = (DWORD) args[0]->IntegerValue();

  process = OpenProcess(PROCESS_CREATE_THREAD | PROCESS_QUERY_INFORMATION |
                            PROCESS_VM_OPERATION | PROCESS_VM_WRITE |
                            PROCESS_VM_READ,
                        FALSE,
                        pid);
  if (process == nullptr) {
    isolate->ThrowException(
        WinapiErrnoException(isolate, GetLastError(), "OpenProcess"));
    goto out;
  }

  if (GetDebugSignalHandlerMappingName(pid,
                                       mapping_name,
                                       arraysize(mapping_name)) < 0) {
    env->ThrowErrnoException(errno, "sprintf");
    goto out;
  }

  mapping = OpenFileMappingW(FILE_MAP_READ, FALSE, mapping_name);
  if (mapping == nullptr) {
    isolate->ThrowException(WinapiErrnoException(isolate,
                                             GetLastError(),
                                             "OpenFileMappingW"));
    goto out;
  }

  handler = reinterpret_cast<LPTHREAD_START_ROUTINE*>(
      MapViewOfFile(mapping,
                    FILE_MAP_READ,
                    0,
                    0,
                    sizeof *handler));
  if (handler == nullptr || *handler == nullptr) {
    isolate->ThrowException(
        WinapiErrnoException(isolate, GetLastError(), "MapViewOfFile"));
    goto out;
  }

  thread = CreateRemoteThread(process,
                              nullptr,
                              0,
                              *handler,
                              nullptr,
                              0,
                              nullptr);
  if (thread == nullptr) {
    isolate->ThrowException(WinapiErrnoException(isolate,
                                                 GetLastError(),
                                                 "CreateRemoteThread"));
    goto out;
  }

  // Wait for the thread to terminate
  if (WaitForSingleObject(thread, INFINITE) != WAIT_OBJECT_0) {
    isolate->ThrowException(WinapiErrnoException(isolate,
                                                 GetLastError(),
                                                 "WaitForSingleObject"));
    goto out;
  }

 out:
  if (process != nullptr)
    CloseHandle(process);
  if (thread != nullptr)
    CloseHandle(thread);
  if (handler != nullptr)
    UnmapViewOfFile(handler);
  if (mapping != nullptr)
    CloseHandle(mapping);
}
#endif  // _WIN32


static void DebugPause(const FunctionCallbackInfo<Value>& args) {
  v8::Debug::DebugBreak(args.GetIsolate());
}


static void DebugEnd(const FunctionCallbackInfo<Value>& args) {
#if HAVE_INSPECTOR
  Environment* env = Environment::GetCurrent(args);
  if (env->inspector_agent()->IsStarted()) {
    env->inspector_agent()->Stop();
  }
#endif
}


inline void PlatformInit() {
#ifdef __POSIX__
#if HAVE_INSPECTOR
  sigset_t sigmask;
  sigemptyset(&sigmask);
  sigaddset(&sigmask, SIGUSR1);
  const int err = pthread_sigmask(SIG_SETMASK, &sigmask, nullptr);
#endif  // HAVE_INSPECTOR

  // Make sure file descriptors 0-2 are valid before we start logging anything.
  for (int fd = STDIN_FILENO; fd <= STDERR_FILENO; fd += 1) {
    struct stat ignored;
    if (fstat(fd, &ignored) == 0)
      continue;
    // Anything but EBADF means something is seriously wrong.  We don't
    // have to special-case EINTR, fstat() is not interruptible.
    if (errno != EBADF)
      ABORT();
    if (fd != open("/dev/null", O_RDWR))
      ABORT();
  }

#if HAVE_INSPECTOR
  CHECK_EQ(err, 0);
#endif  // HAVE_INSPECTOR

#ifndef NODE_SHARED_MODE
  // Restore signal dispositions, the parent process may have changed them.
  struct sigaction act;
  memset(&act, 0, sizeof(act));

  // The hard-coded upper limit is because NSIG is not very reliable; on Linux,
  // it evaluates to 32, 34 or 64, depending on whether RT signals are enabled.
  // Counting up to SIGRTMIN doesn't work for the same reason.
  for (unsigned nr = 1; nr < kMaxSignal; nr += 1) {
    if (nr == SIGKILL || nr == SIGSTOP)
      continue;
    act.sa_handler = (nr == SIGPIPE) ? SIG_IGN : SIG_DFL;
    CHECK_EQ(0, sigaction(nr, &act, nullptr));
  }
#endif  // !NODE_SHARED_MODE

  RegisterSignalHandler(SIGINT, SignalExit, true);
  RegisterSignalHandler(SIGTERM, SignalExit, true);

  // Raise the open file descriptor limit.
  struct rlimit lim;
  if (getrlimit(RLIMIT_NOFILE, &lim) == 0 && lim.rlim_cur != lim.rlim_max) {
    // Do a binary search for the limit.
    rlim_t min = lim.rlim_cur;
    rlim_t max = 1 << 20;
    // But if there's a defined upper bound, don't search, just set it.
    if (lim.rlim_max != RLIM_INFINITY) {
      min = lim.rlim_max;
      max = lim.rlim_max;
    }
    do {
      lim.rlim_cur = min + (max - min) / 2;
      if (setrlimit(RLIMIT_NOFILE, &lim)) {
        max = lim.rlim_cur;
      } else {
        min = lim.rlim_cur;
      }
    } while (min + 1 < max);
  }
#endif  // __POSIX__
#ifdef _WIN32
  for (int fd = 0; fd <= 2; ++fd) {
    auto handle = reinterpret_cast<HANDLE>(_get_osfhandle(fd));
    if (handle == INVALID_HANDLE_VALUE ||
        GetFileType(handle) == FILE_TYPE_UNKNOWN) {
      // Ignore _close result. If it fails or not depends on used Windows
      // version. We will just check _open result.
      _close(fd);
      if (fd != _open("nul", _O_RDWR))
        ABORT();
    }
  }
#endif  // _WIN32
}


void ProcessArgv(int* argc,
                 const char** argv,
                 int* exec_argc,
                 const char*** exec_argv,
                 bool is_env = false) {
  // Parse a few arguments which are specific to Node.
  int v8_argc;
  const char** v8_argv;
  ParseArgs(argc, argv, exec_argc, exec_argv, &v8_argc, &v8_argv, is_env);

  // TODO(bnoordhuis) Intercept --prof arguments and start the CPU profiler
  // manually?  That would give us a little more control over its runtime
  // behavior but it could also interfere with the user's intentions in ways
  // we fail to anticipate.  Dillema.
  for (int i = 1; i < v8_argc; ++i) {
    if (strncmp(v8_argv[i], "--prof", sizeof("--prof") - 1) == 0) {
      v8_is_profiling = true;
      break;
    }
  }

#ifdef __POSIX__
  // Block SIGPROF signals when sleeping in epoll_wait/kevent/etc.  Avoids the
  // performance penalty of frequent EINTR wakeups when the profiler is running.
  // Only do this for v8.log profiling, as it breaks v8::CpuProfiler users.
  if (v8_is_profiling) {
    uv_loop_configure(uv_default_loop(), UV_LOOP_BLOCK_SIGNAL, SIGPROF);
  }
#endif

  // The const_cast doesn't violate conceptual const-ness.  V8 doesn't modify
  // the argv array or the elements it points to.
  if (v8_argc > 1)
    V8::SetFlagsFromCommandLine(&v8_argc, const_cast<char**>(v8_argv), true);

  // Anything that's still in v8_argv is not a V8 or a node option.
  for (int i = 1; i < v8_argc; i++) {
    fprintf(stderr, "%s: bad option: %s\n", argv[0], v8_argv[i]);
  }
  delete[] v8_argv;
  v8_argv = nullptr;

  if (v8_argc > 1) {
    exit(9);
  }
}


void Init(int* argc,
          const char** argv,
          int* exec_argc,
          const char*** exec_argv) {
  // Initialize prog_start_time to get relative uptime.
  prog_start_time = static_cast<double>(uv_now(uv_default_loop()));

  // Make inherited handles noninheritable.
  uv_disable_stdio_inheritance();

#if defined(NODE_V8_OPTIONS)
  // Should come before the call to V8::SetFlagsFromCommandLine()
  // so the user can disable a flag --foo at run-time by passing
  // --no_foo from the command line.
  V8::SetFlagsFromString(NODE_V8_OPTIONS, sizeof(NODE_V8_OPTIONS) - 1);
#endif

  {
    std::string text;
    config_pending_deprecation =
        SafeGetenv("NODE_PENDING_DEPRECATION", &text) && text[0] == '1';
  }

  // Allow for environment set preserving symlinks.
  {
    std::string text;
    config_preserve_symlinks =
        SafeGetenv("NODE_PRESERVE_SYMLINKS", &text) && text[0] == '1';
  }

  if (config_warning_file.empty())
    SafeGetenv("NODE_REDIRECT_WARNINGS", &config_warning_file);

#if HAVE_OPENSSL
  if (openssl_config.empty())
    SafeGetenv("OPENSSL_CONF", &openssl_config);
#endif

#if !defined(NODE_WITHOUT_NODE_OPTIONS)
  std::string node_options;
  if (SafeGetenv("NODE_OPTIONS", &node_options)) {
    // Smallest tokens are 2-chars (a not space and a space), plus 2 extra
    // pointers, for the prepended executable name, and appended NULL pointer.
    size_t max_len = 2 + (node_options.length() + 1) / 2;
    const char** argv_from_env = new const char*[max_len];
    int argc_from_env = 0;
    // [0] is expected to be the program name, fill it in from the real argv.
    argv_from_env[argc_from_env++] = argv[0];

    char* cstr = strdup(node_options.c_str());
    char* initptr = cstr;
    char* token;
    while ((token = strtok(initptr, " "))) {  // NOLINT(runtime/threadsafe_fn)
      initptr = nullptr;
      argv_from_env[argc_from_env++] = token;
    }
    argv_from_env[argc_from_env] = nullptr;
    int exec_argc_;
    const char** exec_argv_ = nullptr;
    ProcessArgv(&argc_from_env, argv_from_env, &exec_argc_, &exec_argv_, true);
    delete[] exec_argv_;
    delete[] argv_from_env;
    free(cstr);
  }
#endif

  ProcessArgv(argc, argv, exec_argc, exec_argv);

#if defined(NODE_HAVE_I18N_SUPPORT)
  // If the parameter isn't given, use the env variable.
  if (icu_data_dir.empty())
    SafeGetenv("NODE_ICU_DATA", &icu_data_dir);
  // Initialize ICU.
  // If icu_data_dir is empty here, it will load the 'minimal' data.
  if (!i18n::InitializeICUDirectory(icu_data_dir)) {
    fprintf(stderr,
            "%s: could not initialize ICU "
            "(check NODE_ICU_DATA or --icu-data-dir parameters)\n",
            argv[0]);
    exit(9);
  }
#endif

  // Unconditionally force typed arrays to allocate outside the v8 heap. This
  // is to prevent memory pointers from being moved around that are returned by
  // Buffer::Data().
  const char no_typed_array_heap[] = "--typed_array_max_size_in_heap=0";
  V8::SetFlagsFromString(no_typed_array_heap, sizeof(no_typed_array_heap) - 1);

  // We should set node_is_initialized here instead of in node::Start,
  // otherwise embedders using node::Init to initialize everything will not be
  // able to set it and native modules will not load for them.
  node_is_initialized = true;
}


void RunAtExit(Environment* env) {
  env->RunAtExitCallbacks();
}


static uv_key_t thread_local_env;


void AtExit(void (*cb)(void* arg), void* arg) {
  auto env = static_cast<Environment*>(uv_key_get(&thread_local_env));
  AtExit(env, cb, arg);
}


void AtExit(Environment* env, void (*cb)(void* arg), void* arg) {
  CHECK_NE(env, nullptr);
  env->AtExit(cb, arg);
}


void EmitBeforeExit(Environment* env) {
  HandleScope handle_scope(env->isolate());
  Context::Scope context_scope(env->context());
  Local<Object> process_object = env->process_object();
  Local<String> exit_code = FIXED_ONE_BYTE_STRING(env->isolate(), "exitCode");
  Local<Value> args[] = {
    FIXED_ONE_BYTE_STRING(env->isolate(), "beforeExit"),
    process_object->Get(exit_code)->ToInteger(env->isolate())
  };
  MakeCallback(env->isolate(),
               process_object, "emit", arraysize(args), args,
               {0, 0}).ToLocalChecked();
}


int EmitExit(Environment* env) {
  // process.emit('exit')
  HandleScope handle_scope(env->isolate());
  Context::Scope context_scope(env->context());
  Local<Object> process_object = env->process_object();
  process_object->Set(env->exiting_string(), True(env->isolate()));

  Local<String> exitCode = env->exit_code_string();
  int code = process_object->Get(exitCode)->Int32Value();

  Local<Value> args[] = {
    env->exit_string(),
    Integer::New(env->isolate(), code)
  };

  MakeCallback(env->isolate(),
               process_object, "emit", arraysize(args), args,
               {0, 0}).ToLocalChecked();

  // Reload exit code, it may be changed by `emit('exit')`
  return process_object->Get(exitCode)->Int32Value();
}


IsolateData* CreateIsolateData(Isolate* isolate, uv_loop_t* loop) {
  return new IsolateData(isolate, loop);
}


void FreeIsolateData(IsolateData* isolate_data) {
  delete isolate_data;
}


Environment* CreateEnvironment(IsolateData* isolate_data,
                               Local<Context> context,
                               int argc,
                               const char* const* argv,
                               int exec_argc,
                               const char* const* exec_argv) {
  Isolate* isolate = context->GetIsolate();
  HandleScope handle_scope(isolate);
  Context::Scope context_scope(context);
  auto env = new Environment(isolate_data, context);
  env->Start(argc, argv, exec_argc, exec_argv, v8_is_profiling);
  return env;
}


void FreeEnvironment(Environment* env) {
  delete env;
}


Local<Context> NewContext(Isolate* isolate,
                          Local<ObjectTemplate> object_template) {
  auto context = Context::New(isolate, nullptr, object_template);
  if (context.IsEmpty()) return context;
  HandleScope handle_scope(isolate);
  auto intl_key = FIXED_ONE_BYTE_STRING(isolate, "Intl");
  auto break_iter_key = FIXED_ONE_BYTE_STRING(isolate, "v8BreakIterator");
  Local<Value> intl_v;
  if (context->Global()->Get(context, intl_key).ToLocal(&intl_v) &&
      intl_v->IsObject()) {
    Local<Object> intl = intl_v.As<Object>();
    intl->Delete(context, break_iter_key).FromJust();
  }
  return context;
}

inline static bool TickEventLoop(Environment* env,
                                 node::UvLoopBehavior behavior) {
  uv_run(env->event_loop(), static_cast<uv_run_mode>(behavior));

  if (uv_loop_alive(env->event_loop())) {
    return true;
  }

  v8_platform.DrainVMTasks();

  if (uv_loop_alive(env->event_loop())) {
    return true;
  }

  EmitBeforeExit(env);

  // Emit `beforeExit` if the loop became alive either after emitting
  // event, or after running some callbacks.
  return uv_loop_alive(env->event_loop());
}

/**
 * @brief The CmdArgs class is a container for argc and argv.
 */
class CmdArgs {
 public:
  /**
   * @brief CmdArgs creates valid argc and argv variables from a program name
   * and arguments.
   *
   * The argv buffer is a contiguous, adjacent char buffer and contains the
   * program name as its first item followed by the provided arguments. argc
   * is the number of arguments + 1 (the program name).
   * The resulting argv buffer should not be modified.
   *
   * @param program_name the name of the executable
   * @param arguments the arguments for the program
   */
  CmdArgs(const std::string& program_name,
          const std::vector<std::string>& arguments)
    : argc(0),
      argv(nullptr) {
    size_t total_size = 0;
    total_size += program_name.size() + 1;
    for (const auto& argument : arguments) {
      total_size += argument.size() + 1;
    }

    std::vector<std::size_t> offsets;
    argument_data_.reserve(total_size);
    offsets.push_back(argument_data_.size());
    argument_data_ += program_name;
    argument_data_ += static_cast<char>(0x0);
    for (const auto& argument : arguments) {
      offsets.push_back(argument_data_.size());
      argument_data_ += argument;
      argument_data_ += static_cast<char>(0x0);
    }

    argument_pointers_.resize(offsets.size());
    for (std::size_t i=0; i < argument_pointers_.size(); ++i) {
      argument_pointers_[i] = argument_data_.data() + offsets[i];
    }
    argc = argument_pointers_.size();
    argv = argument_pointers_.data();
  }

  ~CmdArgs() = default;

  /**
   * @brief argc is the number of arguments + 1 (the program name)
   */
  int argc;
  /**
   * @brief argv is an array containing pointers to the arguments (and the
   * program name), it should not be modified
   */
  const char** argv;

 private:
  /**
   * @brief argument_data contains the program name and the arguments separated
   * by null bytes
   */
  std::string argument_data_;
  /**
   * @brief argument_pointers contains pointers to the beginnings of the
   * strings in argument_data
   */
  std::vector<const char*> argument_pointers_;
};

ArrayBufferAllocator* allocator;
Isolate::CreateParams isolateParams;
Locker* locker;
IsolateData* isolate_data;
Isolate::Scope* isolate_scope;
Local<Context> context;
Context::Scope* context_scope;
bool request_stop = false;
CmdArgs* cmd_args = nullptr;
bool _event_loop_running = false;
v8::Isolate* _isolate = nullptr;
Environment* _environment = nullptr;

bool eventLoopIsRunning() {
  return _event_loop_running;
}

namespace internal {
  v8::Isolate* isolate() {
    return _isolate;
  }

  Environment* environment() {
    return _environment;
  }
}

void _RegisterModuleCallback(v8::Local<v8::Object> exports,
          v8::Local<v8::Value> /*module*/,
          v8::Local<v8::Context> /*context*/,
          void* priv) {
    auto module_fns = static_cast<std::map<std::string,
                                        v8::FunctionCallback>*>(priv);
    if (!module_fns) {
      fprintf(stderr, "_RegisterModuleCallback: module_functions is null");
      return;
    }
    for (std::pair<std::string, v8::FunctionCallback> element : *module_fns) {
        NODE_SET_METHOD(exports, element.first.c_str(), element.second);
    }
    delete module_fns;
}

namespace deinitialize {

void _DeleteCmdArgs() {
  if (!cmd_args) {
    return;
  }
  delete cmd_args;
  cmd_args = nullptr;
}

int _StopEnv() {
  _environment->set_trace_sync_io(false);

  int exit_code = EmitExit(_environment);
  RunAtExit(_environment);
  uv_key_delete(&thread_local_env);

  v8_platform.DrainVMTasks();
  WaitForInspectorDisconnect(_environment);

  return exit_code;
}

void _DeleteIsolate() {
  Mutex::ScopedLock scoped_lock(node_isolate_mutex);
  CHECK_EQ(node_isolate, _isolate);
  node_isolate = nullptr;
  _isolate->Dispose();
}

void _DeinitV8() {
  if (trace_enabled) {
    v8_platform.StopTracingAgent();
  }
  v8_initialized = false;
  V8::Dispose();

  // uv_run cannot be called from the time before the beforeExit callback
  // runs until the program exits unless the event loop has any referenced
  // handles after beforeExit terminates. This prevents unrefed timers
  // that happen to terminate during shutdown from being run unsafely.
  // Since uv_run cannot be called, uv_async handles held by the platform
  // will never be fully cleaned up.
  v8_platform.Dispose();
}

}  // namespace deinitialize


namespace initialize {

void _InitV8() {
  v8_platform.Initialize(v8_thread_pool_size, uv_default_loop());
  // Enable tracing when argv has --trace-events-enabled.
  if (trace_enabled) {
    fprintf(stderr, "Warning: Trace event is an experimental feature "
            "and could change at any time.\n");
    v8_platform.StartTracingAgent();
  }
  V8::Initialize();
  node::performance::performance_v8_start = PERFORMANCE_NOW();
  v8_initialized = true;
}

void _CreateIsolate(Isolate::CreateParams params) {
  allocator = new ArrayBufferAllocator();
  params.array_buffer_allocator = allocator;
#ifdef NODE_ENABLE_VTUNE_PROFILING
  params.code_event_handler = vTune::GetVtuneCodeEventHandler();
#endif

  _isolate = Isolate::New(params);
  if (_isolate == nullptr) {
    fprintf(stderr, "Could not create isolate.");
    fflush(stderr);
    return;  // TODO(th): Handle error
    // return 12;  // Signal internal error.
  }

  _isolate->AddMessageListener(OnMessage);
  _isolate->SetAbortOnUncaughtExceptionCallback(ShouldAbortOnUncaughtException);
  _isolate->SetAutorunMicrotasks(false);
  _isolate->SetFatalErrorHandler(OnFatalError);

  if (track_heap_objects) {
    _isolate->GetHeapProfiler()->StartTrackingHeapObjects(true);
  }

  {
    Mutex::ScopedLock scoped_lock(node_isolate_mutex);
    CHECK_EQ(node_isolate, nullptr);
    node_isolate = _isolate;
  }
}

void _CreateInitialEnvironment() {
  locker = new Locker(_isolate);
  isolate_scope = new Isolate::Scope(_isolate);
  // TODO(jh): Once we write a Deinit(), we need to put this on the heap
  // to call the deconstructor.
  static HandleScope handle_scope(_isolate);
  isolate_data = new IsolateData(_isolate, uv_default_loop(),
                                 allocator->zero_fill_field());

  //////////
  // Start 3
  //////////
  // (jh) in the initial Start functions, two handle scopes were created
  // (one in Start() 2 and one in Start() 3). Currently, we have no idea why.
  // HandleScope handle_scope(isolate);
  context = NewContext(_isolate);
  context_scope = new Context::Scope(context);
  _environment = new node::Environment(isolate_data, context);
  CHECK_EQ(0, uv_key_create(&thread_local_env));
  uv_key_set(&thread_local_env, _environment);
}

void _ConfigureOpenSsl() {
#if HAVE_OPENSSL
  {
    std::string extra_ca_certs;
    if (SafeGetenv("NODE_EXTRA_CA_CERTS", &extra_ca_certs))
      crypto::UseExtraCaCerts(extra_ca_certs);
  }
#ifdef NODE_FIPS_MODE
  // In the case of FIPS builds we should make sure
  // the random source is properly initialized first.
  OPENSSL_init();
#endif  // NODE_FIPS_MODE
  // V8 on Windows doesn't have a good source of entropy. Seed it from
  // OpenSSL's pool.
  V8::SetEntropySource(crypto::EntropySource);
#endif  // HAVE_OPENSSL
}

void _StartEnv(int argc,
               const char* const* argv,
               bool allow_repl) {
  std::cout << "Starting environment" << std::endl;

  int v8_argc = 0;
  const char* const* v8_argv = nullptr;
  _environment->Start(argc, argv, v8_argc, v8_argv, v8_is_profiling);

  const char* path = argc > 1 ? argv[1] : nullptr;
  StartInspector(_environment, path, debug_options);

  if (debug_options.inspector_enabled() &&
      !v8_platform.InspectorStarted(_environment)) {
    return;  // TODO(jh): Handle error
    // return 12;  // Signal internal error.
  }

  _environment->set_abort_on_uncaught_exception(abort_on_uncaught_exception);

  if (no_force_async_hooks_checks) {
    _environment->async_hooks()->no_force_checks();
  }

  {
    Environment::AsyncCallbackScope callback_scope(_environment);
    _environment->async_hooks()->push_async_ids(1, 0);
    LoadEnvironment(_environment, allow_repl);
    _environment->async_hooks()->pop_async_id(1);
  }

  _environment->set_trace_sync_io(trace_sync_io);
}

}  // namespace initialize

void Initialize(const std::string& program_name,
                const std::vector<std::string>& node_args,
                bool allow_repl) {
  cmd_args = new CmdArgs(program_name, node_args);
  Initialize(cmd_args->argc, cmd_args->argv, allow_repl);
}

void Initialize(int argc, const char** argv, bool allow_repl) {
  //////////
  // Start 1
  //////////
  atexit([] () { uv_tty_reset_mode(); });
  PlatformInit();
  node::performance::performance_node_start = PERFORMANCE_NOW();

  // Hack around with the argv pointer. Used for process.title = "blah --args".
  // argv won't be modified
  uv_setup_args(argc, const_cast<char**>(argv));

  // This needs to run *before* V8::Initialize().  The const_cast is not
  // optional, in case you're wondering.
  // Init() puts the v8 specific cmd args in exec_argc and exec_argv, but as we
  // don't support these, they are not used.
  int exec_argc = 0;
  const char** exec_argv = nullptr;
  Init(&argc, argv, &exec_argc, &exec_argv);

  initialize::_ConfigureOpenSsl();

  initialize::_InitV8();

  //////////
  // Start 2
  //////////

  initialize::_CreateIsolate(isolateParams);

  initialize::_CreateInitialEnvironment();

  //////////
  // Start environment
  //////////

  initialize::_StartEnv(argc, argv, allow_repl);
}

int Deinitialize() {
  // Empty event queue
  Evaluate("process.exit();");
  while (ProcessEvents()) { }

  auto exit_code = deinitialize::_StopEnv();

#if defined(LEAK_SANITIZER)
  __lsan_do_leak_check();
#endif

  deinitialize::_DeleteIsolate();

  deinitialize::_DeinitV8();

  deinitialize::_DeleteCmdArgs();

  return exit_code;
}

v8::MaybeLocal<v8::Value> Run(const std::string& path) {
  // Read entire file into string. There is most certainly a better way ;)
  // https://stackoverflow.com/a/2602258/2560557
  std::ifstream t(path);
  std::stringstream buffer;
  buffer << t.rdbuf();

  return Evaluate(buffer.str());
}

v8::MaybeLocal<v8::Value> Evaluate(const std::string& js_code) {
  EscapableHandleScope scope(_environment->isolate());
  TryCatch try_catch(_environment->isolate());

  // try_catch must be nonverbose to disable FatalException() handler,
  // we will handle exceptions ourself.
  try_catch.SetVerbose(false);

  // TODO(jh): set reasonable ScriptOrigin. This is used for debugging
  // ScriptOrigin origin(filename);
  MaybeLocal<v8::Script> script = v8::Script::Compile(
        _environment->context(),
        v8::String::NewFromUtf8(_isolate, js_code.c_str())
        /*removed param: origin*/);

  if (script.IsEmpty()) {
    ReportException(_environment, try_catch);
    return MaybeLocal<v8::Value>();
  }

  return MaybeLocal<v8::Value>(scope.Escape(script.ToLocalChecked()->Run()));
}

void RunEventLoop(const std::function<void()>& callback,
                  UvLoopBehavior behavior) {
  if (_event_loop_running) {
    return;  // TODO(th): return error
  }
  // TODO(jh): this was missing after building RunEventLoop from the Start()
  // functions. We are not sure why the sealed scope is necessary.
  // Please investigate.
  // SealHandleScope seal(isolate);
  bool more = false;
  _event_loop_running = true;
  request_stop = false;
  do {
    more = ProcessEvents(behavior);
    callback();
  } while (more && !request_stop);
  request_stop = false;
  _event_loop_running = false;
}

v8::MaybeLocal<v8::Object> GetRootObject() {
  if (context.IsEmpty()) {
    return MaybeLocal<v8::Object>();
  }
  return context->Global();
}


v8::MaybeLocal<v8::Value> Call(v8::Local<v8::Object> receiver,
                               v8::Local<v8::Function> function,
                               const std::vector<v8::Local<v8::Value>>& args) {
  return function->Call(receiver,
                        args.size(),
                        const_cast<v8::Local<v8::Value>*>(&args[0]));
}

v8::MaybeLocal<v8::Value> Call(v8::Local<v8::Object> receiver,
                               v8::Local<v8::Function> function,
                               std::initializer_list<v8::Local<Value>> args) {
  return Call(receiver, function, std::vector<v8::Local<v8::Value>>(args));
}

v8::MaybeLocal<v8::Value> Call(v8::Local<v8::Object> object,
                               const std::string& function_name,
                               const std::vector<v8::Local<v8::Value>>& args) {
  MaybeLocal<v8::String> maybe_function_name =
      v8::String::NewFromUtf8(_isolate, function_name.c_str());

  Local<v8::String> v8_function_name;

  if (!maybe_function_name.ToLocal(&v8_function_name)) {
    // cannot create v8 string.
    return MaybeLocal<v8::Value>();
  }

  MaybeLocal<v8::Value> maybe_value = object->Get(v8_function_name);
  Local<v8::Value> value;

  if (!maybe_value.ToLocal(&value)) {
    // cannot get member of object
    return MaybeLocal<v8::Value>();
  } else if (!value->IsFunction()) {
    // cannot execute non-function
    return MaybeLocal<v8::Value>();
  }

  return Call(object, v8::Local<v8::Function>::Cast(value), args);
}

v8::MaybeLocal<v8::Value> Call(v8::Local<v8::Object> object,
                               const std::string& function_name,
                               std::initializer_list<v8::Local<Value>> args) {
  return Call(object, function_name, std::vector<v8::Local<v8::Value>>(args));
}

v8::MaybeLocal<v8::Object> IncludeModule(const std::string& name) {
  MaybeLocal<v8::String> maybe_arg =
      v8::String::NewFromUtf8(_isolate, name.c_str());

  Local<v8::String> arg;

  if (!maybe_arg.ToLocal(&arg)) {
    // cannot create v8 string
    return MaybeLocal<v8::Object>();
  }

  Local<v8::Object> root_object;

  if (!GetRootObject().ToLocal(&root_object)) {
    // cannot get root object
    return MaybeLocal<v8::Object>();
  }

  std::vector<Local<v8::Value>> args = { arg };

  MaybeLocal<v8::Value> maybe_module = Call(root_object, "require", args);
  Local<v8::Value> module;

  if (!maybe_module.ToLocal(&module)) {
    // cannot get module
    return MaybeLocal<v8::Object>();
  }

  return MaybeLocal<v8::Object>(Local<v8::Object>::Cast(module));
}

v8::MaybeLocal<v8::Value> GetValue(v8::Local<v8::Object> object,
                                   const std::string& value_name) {
  MaybeLocal<v8::String> maybe_key =
      v8::String::NewFromUtf8(_isolate, value_name.c_str());

  Local<v8::String> key;

  if (!maybe_key.ToLocal(&key)) {
    // cannot create v8::String
    return MaybeLocal<v8::Value>();
  }

  return object->Get(context, key);
}

void RegisterModule(const std::string& name,
                    const addon_context_register_func& callback,
                    void* priv,
                    const std::string& target) {
  node::node_module* module = new node::node_module();

  module->nm_version = NODE_MODULE_VERSION;
  module->nm_flags = NM_F_BUILTIN;
  module->nm_filename = __FILE__;
  module->nm_context_register_func = callback;
  module->nm_modname = name.c_str();
  module->nm_priv = priv;

  node_module_register(module);

  if (target != "") {
    Evaluate("const " + target + " = process.binding('" + name + "')");
  }
}

void RegisterModule(const std::string& name,
                    const std::map<std::string,
                    v8::FunctionCallback>& module_functions,
                    const std::string& target) {
  auto map_on_heap = new const std::map<std::string,
                                        v8::FunctionCallback>(module_functions);

  RegisterModule(name,
                 node::_RegisterModuleCallback,
                 const_cast<std::map<std::string,
                                     v8::FunctionCallback>*>(map_on_heap),
                 target);
}

void StopEventLoop() {
  if (!_event_loop_running) {
    return;
  }
  request_stop = true;
}

bool ProcessEvents(UvLoopBehavior behavior) {
  return TickEventLoop(_environment, behavior);
}

int Start(int argc, char** argv) {
  Initialize(argc, const_cast<const char**>(argv), true);
<<<<<<< HEAD
=======
  SealHandleScope seal(env->isolate());
  PERFORMANCE_MARK(&env, LOOP_START);
>>>>>>> 21519005
  RunEventLoop([] () {}, UvLoopBehavior::RUN_DEFAULT);
  PERFORMANCE_MARK(&env, LOOP_EXIT);
  return Deinitialize();
}

}  // namespace node

#if !HAVE_INSPECTOR
static void InitEmptyBindings() {}

NODE_MODULE_CONTEXT_AWARE_BUILTIN(inspector, InitEmptyBindings)
#endif  // !HAVE_INSPECTOR<|MERGE_RESOLUTION|>--- conflicted
+++ resolved
@@ -5376,11 +5376,8 @@
 
 int Start(int argc, char** argv) {
   Initialize(argc, const_cast<const char**>(argv), true);
-<<<<<<< HEAD
-=======
   SealHandleScope seal(env->isolate());
   PERFORMANCE_MARK(&env, LOOP_START);
->>>>>>> 21519005
   RunEventLoop([] () {}, UvLoopBehavior::RUN_DEFAULT);
   PERFORMANCE_MARK(&env, LOOP_EXIT);
   return Deinitialize();
